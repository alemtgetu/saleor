--- conflicted
+++ resolved
@@ -3,11 +3,8 @@
 All notable, unreleased changes to this project will be documented in this file. For the released changes, please visit the [Releases](https://github.com/mirumee/saleor/releases) page.
 
 ## [Unreleased]
-<<<<<<< HEAD
+- Update typescript types after apollo is upgraded - #3823 by @jxltom
 - Add languageCode enum to API - #3819 by @michaljelonek
-=======
-- Update typescript types after apollo is upgraded - #3823 by @jxltom
->>>>>>> 282705f9
 
 
 ## 2.4.0
