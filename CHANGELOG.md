--- conflicted
+++ resolved
@@ -54,11 +54,8 @@
 - Added capability to filter attributes per global ID - #4640 by @NyanKiyoshi.
 - Added capability to search product types by value (through the name) - #4647 by @NyanKiyoshi.
 - Add mutation to change the authenticated user's password - #4656 by @fowczarek
-<<<<<<< HEAD
+- Add an functionality to sort products by their "minimal variant price" - #4416 by @derenio
 - New stripe gateway implementation based on Stripe PaymentIntents API - #4606 by @salwator
-=======
-- Add an functionality to sort products by their "minimal variant price" - #4416 by @derenio
->>>>>>> 816e5890
 
 ## 2.8.0
 
