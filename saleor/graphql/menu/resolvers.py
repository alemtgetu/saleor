import graphene
import graphene_django_optimizer as gql_optimizer

from ...menu import models
from ..utils import filter_by_query_param
from .types import Menu

MENU_SEARCH_FIELDS = ("name",)
MENU_ITEM_SEARCH_FIELDS = ("name",)


<<<<<<< HEAD
def resolve_menu(info, id=None, name=None):
    assert id or name, "No ID or name provided."
=======
def resolve_menu(info, menu_id=None, name=None):
    assert menu_id or name, "No ID or name provided."
>>>>>>> e81494c9
    if name is not None:
        qs = models.Menu.objects.filter(name=name)
        qs = gql_optimizer.query(qs, info)
        return qs[0] if qs else None
    return graphene.Node.get_node_from_global_id(info, menu_id, Menu)


def resolve_menus(info, query):
    qs = models.Menu.objects.all()
    qs = filter_by_query_param(qs, query, MENU_SEARCH_FIELDS)
    return gql_optimizer.query(qs, info)


def resolve_menu_items(info, query):
    qs = models.MenuItem.objects.all()
    qs = filter_by_query_param(qs, query, MENU_ITEM_SEARCH_FIELDS)
    return gql_optimizer.query(qs, info)<|MERGE_RESOLUTION|>--- conflicted
+++ resolved
@@ -9,13 +9,8 @@
 MENU_ITEM_SEARCH_FIELDS = ("name",)
 
 
-<<<<<<< HEAD
-def resolve_menu(info, id=None, name=None):
-    assert id or name, "No ID or name provided."
-=======
 def resolve_menu(info, menu_id=None, name=None):
     assert menu_id or name, "No ID or name provided."
->>>>>>> e81494c9
     if name is not None:
         qs = models.Menu.objects.filter(name=name)
         qs = gql_optimizer.query(qs, info)
