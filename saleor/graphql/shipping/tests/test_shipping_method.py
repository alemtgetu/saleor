import graphene
import pytest
from measurement.measures import Weight

from ....core.weight import WeightUnits
from ....shipping.error_codes import ShippingErrorCode
from ....shipping.utils import get_countries_without_shipping_zone
from ...core.enums import WeightUnitsEnum
from ...shipping.resolvers import resolve_price_range
from ...tests.utils import get_graphql_content
from ..types import PostalCodeRuleInclusionTypeEnum, ShippingMethodTypeEnum

SHIPPING_ZONE_QUERY = """
    query ShippingQuery($id: ID!, $channel: String,) {
        shippingZone(id: $id, channel:$channel) {
            name
            shippingMethods {
                postalCodeRules {
                    start
                    end
                }
                channelListings {
                    id
                    price {
                        amount
                    }
                    maximumOrderPrice {
                        amount
                    }
                    minimumOrderPrice {
                        amount
                    }
                }
                minimumOrderWeight {
                    value
                    unit
                }
                maximumOrderWeight {
                    value
                    unit
                }
            }
            priceRange {
                start {
                    amount
                }
                stop {
                    amount
                }
            }
        }
    }
"""


def test_shipping_zone_query(
    staff_api_client, shipping_zone, permission_manage_shipping, channel_USD
):
    # given
    shipping = shipping_zone
    method = shipping.shipping_methods.first()
    code = method.postal_code_rules.create(start="HB2", end="HB6")
    query = SHIPPING_ZONE_QUERY
    ID = graphene.Node.to_global_id("ShippingZone", shipping.id)
    variables = {"id": ID, "channel": channel_USD.slug}

    # when
    response = staff_api_client.post_graphql(
        query, variables, permissions=[permission_manage_shipping]
    )

    # then
    content = get_graphql_content(response)
    shipping_data = content["data"]["shippingZone"]
    assert shipping_data["name"] == shipping.name
    num_of_shipping_methods = shipping_zone.shipping_methods.count()
    assert len(shipping_data["shippingMethods"]) == num_of_shipping_methods
    assert shipping_data["shippingMethods"][0]["postalCodeRules"] == [
        {"start": code.start, "end": code.end}
    ]
    price_range = resolve_price_range(channel_slug=channel_USD.slug)
    data_price_range = shipping_data["priceRange"]
    assert data_price_range["start"]["amount"] == price_range.start.amount
    assert data_price_range["stop"]["amount"] == price_range.stop.amount


def test_shipping_zone_query_weights_returned_in_default_unit(
    staff_api_client,
    shipping_zone,
    permission_manage_shipping,
    site_settings,
    channel_USD,
):
    # given
    shipping = shipping_zone
    shipping_method = shipping.shipping_methods.first()
    shipping_method.minimum_order_weight = Weight(kg=1)
    shipping_method.maximum_order_weight = Weight(kg=10)
    shipping_method.save(update_fields=["minimum_order_weight", "maximum_order_weight"])

    site_settings.default_weight_unit = WeightUnits.GRAM
    site_settings.save(update_fields=["default_weight_unit"])

    query = SHIPPING_ZONE_QUERY
    ID = graphene.Node.to_global_id("ShippingZone", shipping.id)
    variables = {"id": ID, "channel": channel_USD.slug}

    # when
    response = staff_api_client.post_graphql(
        query, variables, permissions=[permission_manage_shipping]
    )

    # then
    content = get_graphql_content(response)

    shipping_data = content["data"]["shippingZone"]
    assert shipping_data["name"] == shipping.name
    num_of_shipping_methods = shipping_zone.shipping_methods.count()
    assert len(shipping_data["shippingMethods"]) == num_of_shipping_methods
    price_range = resolve_price_range(channel_slug=channel_USD.slug)
    data_price_range = shipping_data["priceRange"]
    assert data_price_range["start"]["amount"] == price_range.start.amount
    assert data_price_range["stop"]["amount"] == price_range.stop.amount
    assert shipping_data["shippingMethods"][0]["minimumOrderWeight"]["value"] == 1000
    assert (
        shipping_data["shippingMethods"][0]["minimumOrderWeight"]["unit"]
        == WeightUnits.GRAM.upper()
    )
    assert shipping_data["shippingMethods"][0]["maximumOrderWeight"]["value"] == 10000
    assert (
        shipping_data["shippingMethods"][0]["maximumOrderWeight"]["unit"]
        == WeightUnits.GRAM.upper()
    )


def test_shipping_zones_query(
    staff_api_client,
    shipping_zone,
    permission_manage_shipping,
    permission_manage_products,
    channel_USD,
):
    query = """
    query MultipleShippings($channel: String) {
        shippingZones(first: 100, channel: $channel) {
            edges {
                node {
                    id
                    name
                    priceRange {
                        start {
                            amount
                        }
                        stop {
                            amount
                        }
                    }
                    shippingMethods {
                        channelListings {
                            price {
                                amount
                            }
                        }
                    }
                    warehouses {
                        id
                        name
                    }
                }
            }
            totalCount
        }
    }
    """
    num_of_shippings = shipping_zone._meta.model.objects.count()
    variables = {"channel": channel_USD.slug}
    response = staff_api_client.post_graphql(
        query,
        variables,
        permissions=[permission_manage_shipping, permission_manage_products],
    )
    content = get_graphql_content(response)
    assert content["data"]["shippingZones"]["totalCount"] == num_of_shippings


def test_shipping_methods_query_with_channel(
    staff_api_client,
    shipping_zone,
    shipping_method_channel_PLN,
    permission_manage_shipping,
    permission_manage_products,
    channel_USD,
):
    query = """
    query MultipleShippings($channel: String) {
        shippingZones(first: 100, channel: $channel) {
            edges {
                node {
                    shippingMethods {
                        channelListings {
                            price {
                                amount
                            }
                        }
                    }
                }
            }
        }
    }
    """
    shipping_zone.shipping_methods.add(shipping_method_channel_PLN)
    variables = {"channel": channel_USD.slug}
    response = staff_api_client.post_graphql(
        query,
        variables,
        permissions=[permission_manage_shipping, permission_manage_products],
    )
    content = get_graphql_content(response)
    assert (
        len(content["data"]["shippingZones"]["edges"][0]["node"]["shippingMethods"])
        == 1
    )


def test_shipping_methods_query(
    staff_api_client,
    shipping_zone,
    shipping_method_channel_PLN,
    permission_manage_shipping,
    permission_manage_products,
    channel_USD,
):
    query = """
    query MultipleShippings {
        shippingZones(first: 100) {
            edges {
                node {
                    shippingMethods {
                        channelListings {
                            price {
                                amount
                            }
                        }
                    }
                }
            }
        }
    }
    """
    shipping_zone.shipping_methods.add(shipping_method_channel_PLN)
    response = staff_api_client.post_graphql(
        query,
        permissions=[permission_manage_shipping, permission_manage_products],
    )
    content = get_graphql_content(response)
    assert (
        len(content["data"]["shippingZones"]["edges"][0]["node"]["shippingMethods"])
        == 2
    )


CREATE_SHIPPING_ZONE_QUERY = """
    mutation createShipping(
        $name: String
        $description: String
        $default: Boolean
        $countries: [String]
        $addWarehouses: [ID]
    ) {
        shippingZoneCreate(
            input: {
                name: $name
                description: $description
                countries: $countries
                default: $default
                addWarehouses: $addWarehouses
            }
        ) {
            shippingErrors {
                field
                code
            }
            shippingZone {
                name
                description
                countries {
                    code
                }
                default
                warehouses {
                    name
                }
            }
        }
    }
"""


def test_create_shipping_zone(staff_api_client, warehouse, permission_manage_shipping):
    warehouse_id = graphene.Node.to_global_id("Warehouse", warehouse.pk)
    variables = {
        "name": "test shipping",
        "description": "test description",
        "countries": ["PL"],
        "addWarehouses": [warehouse_id],
    }
    response = staff_api_client.post_graphql(
        CREATE_SHIPPING_ZONE_QUERY, variables, permissions=[permission_manage_shipping]
    )
    content = get_graphql_content(response)
    data = content["data"]["shippingZoneCreate"]
    zone = data["shippingZone"]
    assert zone["name"] == "test shipping"
    assert zone["description"] == "test description"
    assert zone["countries"] == [{"code": "PL"}]
    assert zone["warehouses"][0]["name"] == warehouse.name
    assert zone["default"] is False


def test_create_shipping_zone_with_empty_warehouses(
    staff_api_client, permission_manage_shipping
):
    variables = {
        "name": "test shipping",
        "countries": ["PL"],
        "addWarehouses": [],
    }
    response = staff_api_client.post_graphql(
        CREATE_SHIPPING_ZONE_QUERY, variables, permissions=[permission_manage_shipping]
    )
    content = get_graphql_content(response)
    data = content["data"]["shippingZoneCreate"]
    assert not data["shippingErrors"]
    zone = data["shippingZone"]
    assert zone["name"] == "test shipping"
    assert zone["countries"] == [{"code": "PL"}]
    assert not zone["warehouses"]
    assert zone["default"] is False


def test_create_shipping_zone_without_warehouses(
    staff_api_client, permission_manage_shipping
):
    variables = {
        "name": "test shipping",
        "countries": ["PL"],
    }
    response = staff_api_client.post_graphql(
        CREATE_SHIPPING_ZONE_QUERY, variables, permissions=[permission_manage_shipping]
    )
    content = get_graphql_content(response)
    data = content["data"]["shippingZoneCreate"]
    assert not data["shippingErrors"]
    zone = data["shippingZone"]
    assert zone["name"] == "test shipping"
    assert zone["countries"] == [{"code": "PL"}]
    assert not zone["warehouses"]
    assert zone["default"] is False


def test_create_default_shipping_zone(
    staff_api_client, warehouse, permission_manage_shipping
):
    unassigned_countries = set(get_countries_without_shipping_zone())
    warehouse_id = graphene.Node.to_global_id("Warehouse", warehouse.pk)
    variables = {
        "default": True,
        "name": "test shipping",
        "countries": ["PL"],
        "addWarehouses": [warehouse_id],
    }
    response = staff_api_client.post_graphql(
        CREATE_SHIPPING_ZONE_QUERY, variables, permissions=[permission_manage_shipping]
    )
    content = get_graphql_content(response)
    data = content["data"]["shippingZoneCreate"]
    assert not data["shippingErrors"]
    zone = data["shippingZone"]
    assert zone["name"] == "test shipping"
    assert zone["warehouses"][0]["name"] == warehouse.name
    assert zone["default"] is True
    zone_countries = {c.code for c in zone["countries"]}
    assert zone_countries == unassigned_countries


def test_create_duplicated_default_shipping_zone(
    staff_api_client, shipping_zone, permission_manage_shipping
):
    shipping_zone.default = True
    shipping_zone.save()

    variables = {"default": True, "name": "test shipping", "countries": ["PL"]}
    response = staff_api_client.post_graphql(
        CREATE_SHIPPING_ZONE_QUERY, variables, permissions=[permission_manage_shipping]
    )
    content = get_graphql_content(response)
    data = content["data"]["shippingZoneCreate"]
    assert data["shippingErrors"]
    assert data["shippingErrors"][0]["field"] == "default"
    assert data["shippingErrors"][0]["code"] == ShippingErrorCode.ALREADY_EXISTS.name


UPDATE_SHIPPING_ZONE_QUERY = """
    mutation updateShipping(
        $id: ID!
        $name: String
        $description: String
        $default: Boolean
        $countries: [String]
        $addWarehouses: [ID]
        $removeWarehouses: [ID]
    ) {
        shippingZoneUpdate(
            id: $id
            input: {
                name: $name
                description: $description
                default: $default
                countries: $countries
                addWarehouses: $addWarehouses
                removeWarehouses: $removeWarehouses
            }
        ) {
            shippingZone {
                name
                description
                warehouses {
                    name
                    slug
                }
            }
            shippingErrors {
                field
                code
                warehouses
            }
        }
    }
"""


def test_update_shipping_zone(
    staff_api_client, shipping_zone, permission_manage_shipping
):
    name = "Parabolic name"
    description = "Description of a shipping zone."
    shipping_id = graphene.Node.to_global_id("ShippingZone", shipping_zone.pk)
    variables = {
        "id": shipping_id,
        "name": name,
        "countries": [],
        "description": description,
    }
    response = staff_api_client.post_graphql(
        UPDATE_SHIPPING_ZONE_QUERY, variables, permissions=[permission_manage_shipping]
    )
    content = get_graphql_content(response)
    data = content["data"]["shippingZoneUpdate"]
    assert not data["shippingErrors"]
    data = content["data"]["shippingZoneUpdate"]["shippingZone"]
    assert data["name"] == name
    assert data["description"] == description


def test_update_shipping_zone_default_exists(
    staff_api_client, shipping_zone, permission_manage_shipping
):
    default_zone = shipping_zone
    default_zone.default = True
    default_zone.pk = None
    default_zone.save()
    shipping_zone = shipping_zone.__class__.objects.filter(default=False).get()

    shipping_id = graphene.Node.to_global_id("ShippingZone", shipping_zone.pk)
    variables = {"id": shipping_id, "name": "Name", "countries": [], "default": True}
    response = staff_api_client.post_graphql(
        UPDATE_SHIPPING_ZONE_QUERY, variables, permissions=[permission_manage_shipping]
    )
    content = get_graphql_content(response)
    data = content["data"]["shippingZoneUpdate"]
    assert data["shippingErrors"][0]["field"] == "default"
    assert data["shippingErrors"][0]["code"] == ShippingErrorCode.ALREADY_EXISTS.name


def test_update_shipping_zone_add_warehouses(
    staff_api_client,
    shipping_zone,
    warehouses,
    permission_manage_shipping,
):
    shipping_id = graphene.Node.to_global_id("ShippingZone", shipping_zone.pk)
    warehouse_ids = [
        graphene.Node.to_global_id("Warehouse", warehouse.pk)
        for warehouse in warehouses
    ]
    warehouse_names = [warehouse.name for warehouse in warehouses]

    variables = {
        "id": shipping_id,
        "name": shipping_zone.name,
        "addWarehouses": warehouse_ids,
    }
    response = staff_api_client.post_graphql(
        UPDATE_SHIPPING_ZONE_QUERY, variables, permissions=[permission_manage_shipping]
    )
    content = get_graphql_content(response)
    data = content["data"]["shippingZoneUpdate"]
    assert not data["shippingErrors"]
    data = content["data"]["shippingZoneUpdate"]["shippingZone"]
    for response_warehouse in data["warehouses"]:
        assert response_warehouse["name"] in warehouse_names
    assert len(data["warehouses"]) == len(warehouse_names)


def test_update_shipping_zone_add_second_warehouses(
    staff_api_client,
    shipping_zone,
    warehouse,
    warehouse_no_shipping_zone,
    permission_manage_shipping,
):
    shipping_id = graphene.Node.to_global_id("ShippingZone", shipping_zone.pk)
    warehouse_id = graphene.Node.to_global_id(
        "Warehouse", warehouse_no_shipping_zone.pk
    )
    variables = {
        "id": shipping_id,
        "name": shipping_zone.name,
        "addWarehouses": [warehouse_id],
    }
    response = staff_api_client.post_graphql(
        UPDATE_SHIPPING_ZONE_QUERY, variables, permissions=[permission_manage_shipping]
    )
    content = get_graphql_content(response)
    data = content["data"]["shippingZoneUpdate"]
    assert not data["shippingErrors"]
    data = content["data"]["shippingZoneUpdate"]["shippingZone"]
    assert data["warehouses"][1]["slug"] == warehouse.slug
    assert data["warehouses"][0]["slug"] == warehouse_no_shipping_zone.slug


def test_update_shipping_zone_remove_warehouses(
    staff_api_client,
    shipping_zone,
    warehouse,
    permission_manage_shipping,
):
    shipping_id = graphene.Node.to_global_id("ShippingZone", shipping_zone.pk)
    warehouse_id = graphene.Node.to_global_id("Warehouse", warehouse.pk)
    variables = {
        "id": shipping_id,
        "name": shipping_zone.name,
        "removeWarehouses": [warehouse_id],
    }
    response = staff_api_client.post_graphql(
        UPDATE_SHIPPING_ZONE_QUERY, variables, permissions=[permission_manage_shipping]
    )
    content = get_graphql_content(response)
    data = content["data"]["shippingZoneUpdate"]
    assert not data["shippingErrors"]
    data = content["data"]["shippingZoneUpdate"]["shippingZone"]
    assert not data["warehouses"]


def test_update_shipping_zone_remove_one_warehouses(
    staff_api_client,
    shipping_zone,
    warehouses,
    permission_manage_shipping,
):
    for warehouse in warehouses:
        warehouse.shipping_zones.add(shipping_zone)
    shipping_id = graphene.Node.to_global_id("ShippingZone", shipping_zone.pk)
    warehouse_id = graphene.Node.to_global_id("Warehouse", warehouses[0].pk)
    variables = {
        "id": shipping_id,
        "name": shipping_zone.name,
        "removeWarehouses": [warehouse_id],
    }
    response = staff_api_client.post_graphql(
        UPDATE_SHIPPING_ZONE_QUERY, variables, permissions=[permission_manage_shipping]
    )
    content = get_graphql_content(response)
    data = content["data"]["shippingZoneUpdate"]
    assert not data["shippingErrors"]
    data = content["data"]["shippingZoneUpdate"]["shippingZone"]
    assert data["warehouses"][0]["name"] == warehouses[1].name
    assert len(data["warehouses"]) == 1


def test_update_shipping_zone_replace_warehouse(
    staff_api_client,
    shipping_zone,
    warehouse,
    warehouse_no_shipping_zone,
    permission_manage_shipping,
):
    assert shipping_zone.warehouses.first() == warehouse

    shipping_id = graphene.Node.to_global_id("ShippingZone", shipping_zone.pk)
    add_warehouse_id = graphene.Node.to_global_id(
        "Warehouse", warehouse_no_shipping_zone.pk
    )
    remove_warehouse_id = graphene.Node.to_global_id("Warehouse", warehouse.pk)
    variables = {
        "id": shipping_id,
        "name": shipping_zone.name,
        "addWarehouses": [add_warehouse_id],
        "removeWarehouses": [remove_warehouse_id],
    }
    response = staff_api_client.post_graphql(
        UPDATE_SHIPPING_ZONE_QUERY, variables, permissions=[permission_manage_shipping]
    )
    content = get_graphql_content(response)
    data = content["data"]["shippingZoneUpdate"]
    assert not data["shippingErrors"]
    data = content["data"]["shippingZoneUpdate"]["shippingZone"]
    assert data["warehouses"][0]["name"] == warehouse_no_shipping_zone.name
    assert len(data["warehouses"]) == 1


def test_update_shipping_zone_same_warehouse_id_in_add_and_remove(
    staff_api_client,
    shipping_zone,
    warehouse,
    permission_manage_shipping,
):
    shipping_id = graphene.Node.to_global_id("ShippingZone", shipping_zone.pk)
    warehouse_id = graphene.Node.to_global_id("Warehouse", warehouse.pk)
    variables = {
        "id": shipping_id,
        "name": shipping_zone.name,
        "addWarehouses": [warehouse_id],
        "removeWarehouses": [warehouse_id],
    }
    response = staff_api_client.post_graphql(
        UPDATE_SHIPPING_ZONE_QUERY, variables, permissions=[permission_manage_shipping]
    )
    content = get_graphql_content(response)
    data = content["data"]["shippingZoneUpdate"]
    assert data["shippingErrors"]
    assert data["shippingErrors"][0]["field"] == "removeWarehouses"
    assert (
        data["shippingErrors"][0]["code"]
        == ShippingErrorCode.DUPLICATED_INPUT_ITEM.name
    )
    assert data["shippingErrors"][0]["warehouses"][0] == warehouse_id


def test_delete_shipping_zone(
    staff_api_client, shipping_zone, permission_manage_shipping
):
    query = """
        mutation deleteShippingZone($id: ID!) {
            shippingZoneDelete(id: $id) {
                shippingZone {
                    name
                }
            }
        }
    """
    shipping_zone_id = graphene.Node.to_global_id("ShippingZone", shipping_zone.pk)
    variables = {"id": shipping_zone_id}
    response = staff_api_client.post_graphql(
        query, variables, permissions=[permission_manage_shipping]
    )
    content = get_graphql_content(response)
    data = content["data"]["shippingZoneDelete"]["shippingZone"]
    assert data["name"] == shipping_zone.name
    with pytest.raises(shipping_zone._meta.model.DoesNotExist):
        shipping_zone.refresh_from_db()


PRICE_BASED_SHIPPING_QUERY = """
    mutation createShippingPrice(
        $type: ShippingMethodType,
        $name: String!,
        $shippingZone: ID!,
        $maximumDeliveryDays: Int,
        $minimumDeliveryDays: Int,
        $addPostalCodeRules: [ShippingPostalCodeRulesCreateInputRange!]
        $deletePostalCodeRules: [ID!]
        $inclusionType: PostalCodeRuleInclusionTypeEnum
    ) {
    shippingPriceCreate(
        input: {
            name: $name, shippingZone: $shippingZone, type: $type,
            maximumDeliveryDays: $maximumDeliveryDays,
            minimumDeliveryDays: $minimumDeliveryDays,
            addPostalCodeRules: $addPostalCodeRules,
            deletePostalCodeRules: $deletePostalCodeRules,
            inclusionType: $inclusionType,
        }) {
        shippingErrors {
            field
            code
        }
        shippingZone {
            id
        }
        shippingMethod {
            id
            name
            channelListings {
            price {
                amount
            }
            minimumOrderPrice {
                amount
            }
            maximumOrderPrice {
                amount
            }
            }
            type
            minimumDeliveryDays
            maximumDeliveryDays
            postalCodeRules {
                start
                end
            }
            }
        }
    }
"""


@pytest.mark.parametrize(
    "postal_code_rules",
    [
        [{"start": "HB3", "end": "HB6"}],
        [],
    ],
)
def test_create_shipping_method(
    staff_api_client,
    shipping_zone,
    postal_code_rules,
    permission_manage_shipping,
):
    name = "DHL"
    shipping_zone_id = graphene.Node.to_global_id("ShippingZone", shipping_zone.pk)
    max_del_days = 10
    min_del_days = 3
    variables = {
        "shippingZone": shipping_zone_id,
        "name": name,
        "type": ShippingMethodTypeEnum.PRICE.name,
        "maximumDeliveryDays": max_del_days,
        "minimumDeliveryDays": min_del_days,
        "addPostalCodeRules": postal_code_rules,
        "deletePostalCodeRules": [],
        "inclusionType": PostalCodeRuleInclusionTypeEnum.EXCLUDE.name,
    }
    response = staff_api_client.post_graphql(
        PRICE_BASED_SHIPPING_QUERY, variables, permissions=[permission_manage_shipping]
    )
    content = get_graphql_content(response)
    data = content["data"]["shippingPriceCreate"]
    errors = data["shippingErrors"]
    assert not errors
    assert data["shippingMethod"]["name"] == name
    assert data["shippingMethod"]["type"] == ShippingMethodTypeEnum.PRICE.name
    assert data["shippingZone"]["id"] == shipping_zone_id
    assert data["shippingMethod"]["minimumDeliveryDays"] == min_del_days
    assert data["shippingMethod"]["maximumDeliveryDays"] == max_del_days
    assert data["shippingMethod"]["postalCodeRules"] == postal_code_rules


def test_create_shipping_method_minimum_delivery_days_higher_than_maximum(
    staff_api_client,
    shipping_zone,
    permission_manage_shipping,
):
    name = "DHL"
    shipping_zone_id = graphene.Node.to_global_id("ShippingZone", shipping_zone.pk)
    max_del_days = 3
    min_del_days = 10
    variables = {
        "shippingZone": shipping_zone_id,
        "name": name,
        "type": ShippingMethodTypeEnum.PRICE.name,
        "maximumDeliveryDays": max_del_days,
        "minimumDeliveryDays": min_del_days,
    }
    response = staff_api_client.post_graphql(
        PRICE_BASED_SHIPPING_QUERY, variables, permissions=[permission_manage_shipping]
    )
    content = get_graphql_content(response)
    data = content["data"]["shippingPriceCreate"]
    errors = data["shippingErrors"]
    assert not data["shippingMethod"]
    assert len(errors) == 1
    assert errors[0]["code"] == ShippingErrorCode.INVALID.name
    assert errors[0]["field"] == "minimumDeliveryDays"


def test_create_shipping_method_minimum_delivery_days_below_0(
    staff_api_client,
    shipping_zone,
    permission_manage_shipping,
):
    name = "DHL"
    shipping_zone_id = graphene.Node.to_global_id("ShippingZone", shipping_zone.pk)
    max_del_days = 3
    min_del_days = -1
    variables = {
        "shippingZone": shipping_zone_id,
        "name": name,
        "type": ShippingMethodTypeEnum.PRICE.name,
        "maximumDeliveryDays": max_del_days,
        "minimumDeliveryDays": min_del_days,
    }
    response = staff_api_client.post_graphql(
        PRICE_BASED_SHIPPING_QUERY, variables, permissions=[permission_manage_shipping]
    )
    content = get_graphql_content(response)
    data = content["data"]["shippingPriceCreate"]
    errors = data["shippingErrors"]
    assert not data["shippingMethod"]
    assert len(errors) == 1
    assert errors[0]["code"] == ShippingErrorCode.INVALID.name
    assert errors[0]["field"] == "minimumDeliveryDays"


def test_create_shipping_method_maximum_delivery_days_below_0(
    staff_api_client,
    shipping_zone,
    permission_manage_shipping,
):
    name = "DHL"
    shipping_zone_id = graphene.Node.to_global_id("ShippingZone", shipping_zone.pk)
    max_del_days = -1
    min_del_days = 10
    variables = {
        "shippingZone": shipping_zone_id,
        "name": name,
        "type": ShippingMethodTypeEnum.PRICE.name,
        "maximumDeliveryDays": max_del_days,
        "minimumDeliveryDays": min_del_days,
    }
    response = staff_api_client.post_graphql(
        PRICE_BASED_SHIPPING_QUERY, variables, permissions=[permission_manage_shipping]
    )
    content = get_graphql_content(response)
    data = content["data"]["shippingPriceCreate"]
    errors = data["shippingErrors"]
    assert not data["shippingMethod"]
    assert len(errors) == 1
    assert errors[0]["code"] == ShippingErrorCode.INVALID.name
    assert errors[0]["field"] == "maximumDeliveryDays"


def test_create_shipping_method_postal_code_duplicate_entry(
    staff_api_client,
    shipping_zone,
    permission_manage_shipping,
):
    name = "DHL"
    shipping_zone_id = graphene.Node.to_global_id("ShippingZone", shipping_zone.pk)
    max_del_days = 10
    min_del_days = 3
    postal_code_rules = [
        {"start": "HB3", "end": "HB6"},
        {"start": "HB3", "end": "HB6"},
    ]
    variables = {
        "shippingZone": shipping_zone_id,
        "name": name,
        "type": ShippingMethodTypeEnum.PRICE.name,
        "maximumDeliveryDays": max_del_days,
        "minimumDeliveryDays": min_del_days,
        "addPostalCodeRules": postal_code_rules,
        "inclusionType": PostalCodeRuleInclusionTypeEnum.EXCLUDE.name,
    }
    response = staff_api_client.post_graphql(
        PRICE_BASED_SHIPPING_QUERY, variables, permissions=[permission_manage_shipping]
    )
    content = get_graphql_content(response)
    data = content["data"]["shippingPriceCreate"]
    errors = data["shippingErrors"]
    assert not data["shippingMethod"]
    assert len(errors) == 1
    assert errors[0]["code"] == ShippingErrorCode.ALREADY_EXISTS.name
    assert errors[0]["field"] == "addPostalCodeRules"


def test_create_shipping_method_postal_code_missing_inclusion_type(
    staff_api_client,
    shipping_zone,
    permission_manage_shipping,
):
    name = "DHL"
    shipping_zone_id = graphene.Node.to_global_id("ShippingZone", shipping_zone.pk)
    max_del_days = 10
    min_del_days = 3
    postal_code_rules = [
        {"start": "HB3", "end": "HB6"},
    ]
    variables = {
        "shippingZone": shipping_zone_id,
        "name": name,
        "type": ShippingMethodTypeEnum.PRICE.name,
        "maximumDeliveryDays": max_del_days,
        "minimumDeliveryDays": min_del_days,
        "addPostalCodeRules": postal_code_rules,
    }
    response = staff_api_client.post_graphql(
        PRICE_BASED_SHIPPING_QUERY, variables, permissions=[permission_manage_shipping]
    )
    content = get_graphql_content(response)
    data = content["data"]["shippingPriceCreate"]
    errors = data["shippingErrors"]
    assert not data["shippingMethod"]
    assert len(errors) == 1
    assert errors[0]["code"] == ShippingErrorCode.REQUIRED.name
    assert errors[0]["field"] == "inclusionType"


WEIGHT_BASED_SHIPPING_QUERY = """
    mutation createShippingPrice(
<<<<<<< HEAD
        $type: ShippingMethodType, $name: String!,
        $shippingZone: ID!, $maximumOrderWeight: WeightScalar,
        $minimumOrderWeight: WeightScalar) {
=======
        $type: ShippingMethodTypeEnum
        $name: String!
        $shippingZone: ID!
        $maximumOrderWeight: WeightScalar
        $minimumOrderWeight: WeightScalar
        ) {
>>>>>>> b659e7f9
        shippingPriceCreate(
            input: {
                name: $name,shippingZone: $shippingZone,
                minimumOrderWeight:$minimumOrderWeight,
                maximumOrderWeight: $maximumOrderWeight,
                type: $type
            }) {
            shippingErrors {
                field
                code
            }
            shippingMethod {
                minimumOrderWeight {
                    value
                    unit
                }
                maximumOrderWeight {
                    value
                    unit
                }
            }
            shippingZone {
                id
            }
        }
    }
"""


@pytest.mark.parametrize(
    "min_weight, max_weight, expected_min_weight, expected_max_weight",
    (
        (
            10.32,
            15.64,
            {"value": 10.32, "unit": WeightUnitsEnum.KG.name},
            {"value": 15.64, "unit": WeightUnitsEnum.KG.name},
        ),
        (10.92, None, {"value": 10.92, "unit": WeightUnitsEnum.KG.name}, None),
    ),
)
def test_create_weight_based_shipping_method(
    shipping_zone,
    staff_api_client,
    min_weight,
    max_weight,
    expected_min_weight,
    expected_max_weight,
    permission_manage_shipping,
):
    shipping_zone_id = graphene.Node.to_global_id("ShippingZone", shipping_zone.pk)
    variables = {
        "shippingZone": shipping_zone_id,
        "name": "DHL",
        "minimumOrderWeight": min_weight,
        "maximumOrderWeight": max_weight,
        "type": ShippingMethodTypeEnum.WEIGHT.name,
    }
    response = staff_api_client.post_graphql(
        WEIGHT_BASED_SHIPPING_QUERY, variables, permissions=[permission_manage_shipping]
    )
    content = get_graphql_content(response)
    data = content["data"]["shippingPriceCreate"]
    assert data["shippingMethod"]["minimumOrderWeight"] == expected_min_weight
    assert data["shippingMethod"]["maximumOrderWeight"] == expected_max_weight
    assert data["shippingZone"]["id"] == shipping_zone_id


def test_create_weight_shipping_method_errors(
    shipping_zone, staff_api_client, permission_manage_shipping
):
    shipping_zone_id = graphene.Node.to_global_id("ShippingZone", shipping_zone.pk)
    variables = {
        "shippingZone": shipping_zone_id,
        "name": "DHL",
        "minimumOrderWeight": 20,
        "maximumOrderWeight": 15,
        "type": ShippingMethodTypeEnum.WEIGHT.name,
    }
    response = staff_api_client.post_graphql(
        WEIGHT_BASED_SHIPPING_QUERY, variables, permissions=[permission_manage_shipping]
    )
    content = get_graphql_content(response)
    data = content["data"]["shippingPriceCreate"]
    assert data["shippingErrors"][0]["code"] == ShippingErrorCode.MAX_LESS_THAN_MIN.name


def test_create_shipping_method_with_negative_min_weight(
    shipping_zone, staff_api_client, permission_manage_shipping
):
    shipping_zone_id = graphene.Node.to_global_id("ShippingZone", shipping_zone.pk)
    variables = {
        "shippingZone": shipping_zone_id,
        "name": "DHL",
        "minimumOrderWeight": -20,
        "type": ShippingMethodTypeEnum.WEIGHT.name,
    }
    response = staff_api_client.post_graphql(
        WEIGHT_BASED_SHIPPING_QUERY, variables, permissions=[permission_manage_shipping]
    )
    content = get_graphql_content(response)
    data = content["data"]["shippingPriceCreate"]
    error = data["shippingErrors"][0]
    assert error["field"] == "minimumOrderWeight"
    assert error["code"] == ShippingErrorCode.INVALID.name


def test_create_shipping_method_with_negative_max_weight(
    shipping_zone, staff_api_client, permission_manage_shipping
):
    shipping_zone_id = graphene.Node.to_global_id("ShippingZone", shipping_zone.pk)
    variables = {
        "shippingZone": shipping_zone_id,
        "name": "DHL",
        "maximumOrderWeight": -15,
        "type": ShippingMethodTypeEnum.WEIGHT.name,
    }
    response = staff_api_client.post_graphql(
        WEIGHT_BASED_SHIPPING_QUERY, variables, permissions=[permission_manage_shipping]
    )
    content = get_graphql_content(response)
    data = content["data"]["shippingPriceCreate"]
    error = data["shippingErrors"][0]
    assert error["field"] == "maximumOrderWeight"
    assert error["code"] == ShippingErrorCode.INVALID.name


UPDATE_SHIPPING_PRICE_MUTATION = """
    mutation updateShippingPrice(
        $id: ID!,
        $shippingZone: ID!,
        $type: ShippingMethodType!,
        $maximumDeliveryDays: Int,
        $minimumDeliveryDays: Int,
        $maximumOrderWeight: WeightScalar,
        $minimumOrderWeight: WeightScalar,
        $addPostalCodeRules: [ShippingPostalCodeRulesCreateInputRange!],
        $deletePostalCodeRules: [ID!],
        $inclusionType: PostalCodeRuleInclusionTypeEnum,
    ) {
        shippingPriceUpdate(
            id: $id, input: {
                shippingZone: $shippingZone,
                type: $type,
                maximumDeliveryDays: $maximumDeliveryDays,
                minimumDeliveryDays: $minimumDeliveryDays,
                minimumOrderWeight:$minimumOrderWeight,
                maximumOrderWeight: $maximumOrderWeight,
                addPostalCodeRules: $addPostalCodeRules,
                deletePostalCodeRules: $deletePostalCodeRules,
                inclusionType: $inclusionType,
            }) {
            shippingErrors {
                field
                code
            }
            shippingZone {
                id
            }
            shippingMethod {
                type
                minimumDeliveryDays
                maximumDeliveryDays
                postalCodeRules {
                    start
                    end
                }
            }
        }
    }
"""


def test_update_shipping_method(
    staff_api_client, shipping_zone, permission_manage_shipping
):
    query = UPDATE_SHIPPING_PRICE_MUTATION
    shipping_method = shipping_zone.shipping_methods.first()
    shipping_zone_id = graphene.Node.to_global_id("ShippingZone", shipping_zone.pk)
    shipping_method_id = graphene.Node.to_global_id(
        "ShippingMethod", shipping_method.pk
    )
    max_del_days = 8
    min_del_days = 2
    variables = {
        "shippingZone": shipping_zone_id,
        "id": shipping_method_id,
        "type": ShippingMethodTypeEnum.PRICE.name,
        "maximumDeliveryDays": max_del_days,
        "minimumDeliveryDays": min_del_days,
    }
    response = staff_api_client.post_graphql(
        query, variables, permissions=[permission_manage_shipping]
    )
    content = get_graphql_content(response)
    data = content["data"]["shippingPriceUpdate"]
    assert data["shippingZone"]["id"] == shipping_zone_id
    assert data["shippingMethod"]["minimumDeliveryDays"] == min_del_days
    assert data["shippingMethod"]["maximumDeliveryDays"] == max_del_days


def test_update_shipping_method_postal_codes(
    staff_api_client,
    shipping_method_excluded_by_postal_code,
    permission_manage_shipping,
):
    query = UPDATE_SHIPPING_PRICE_MUTATION
    shipping_zone_id = graphene.Node.to_global_id(
        "ShippingZone", shipping_method_excluded_by_postal_code.shipping_zone.pk
    )
    shipping_method_id = graphene.Node.to_global_id(
        "ShippingMethod", shipping_method_excluded_by_postal_code.pk
    )
    postal_code_rule_id = graphene.Node.to_global_id(
        "ShippingMethodPostalCodeRule",
        shipping_method_excluded_by_postal_code.postal_code_rules.first().id,
    )
    number_of_postal_code_rules = (
        shipping_method_excluded_by_postal_code.postal_code_rules.count()
    )
    max_del_days = 8
    min_del_days = 2
    variables = {
        "shippingZone": shipping_zone_id,
        "id": shipping_method_id,
        "type": ShippingMethodTypeEnum.PRICE.name,
        "maximumDeliveryDays": max_del_days,
        "minimumDeliveryDays": min_del_days,
        "deletePostalCodeRules": [postal_code_rule_id],
    }
    response = staff_api_client.post_graphql(
        query, variables, permissions=[permission_manage_shipping]
    )
    content = get_graphql_content(response)
    data = content["data"]["shippingPriceUpdate"]
    assert (
        len(data["shippingMethod"]["postalCodeRules"])
        == number_of_postal_code_rules - 1
    )


def test_update_shipping_method_minimum_delivery_days_higher_than_maximum(
    staff_api_client, shipping_zone, permission_manage_shipping
):
    query = UPDATE_SHIPPING_PRICE_MUTATION
    shipping_method = shipping_zone.shipping_methods.first()
    shipping_zone_id = graphene.Node.to_global_id("ShippingZone", shipping_zone.pk)
    shipping_method_id = graphene.Node.to_global_id(
        "ShippingMethod", shipping_method.pk
    )
    max_del_days = 2
    min_del_days = 8
    variables = {
        "shippingZone": shipping_zone_id,
        "id": shipping_method_id,
        "type": ShippingMethodTypeEnum.PRICE.name,
        "maximumDeliveryDays": max_del_days,
        "minimumDeliveryDays": min_del_days,
        "addPostalCodeRules": [],
        "deletePostalCodeRules": [],
        "inclusionType": PostalCodeRuleInclusionTypeEnum.EXCLUDE.name,
    }
    response = staff_api_client.post_graphql(
        query, variables, permissions=[permission_manage_shipping]
    )
    content = get_graphql_content(response)
    data = content["data"]["shippingPriceUpdate"]
    errors = data["shippingErrors"]
    assert not data["shippingMethod"]
    assert len(errors) == 1
    assert errors[0]["code"] == ShippingErrorCode.INVALID.name
    assert errors[0]["field"] == "minimumDeliveryDays"


def test_update_shipping_method_minimum_delivery_days_below_0(
    staff_api_client, shipping_zone, permission_manage_shipping
):
    query = UPDATE_SHIPPING_PRICE_MUTATION
    shipping_method = shipping_zone.shipping_methods.first()
    shipping_zone_id = graphene.Node.to_global_id("ShippingZone", shipping_zone.pk)
    shipping_method_id = graphene.Node.to_global_id(
        "ShippingMethod", shipping_method.pk
    )
    max_del_days = 2
    min_del_days = -1
    variables = {
        "shippingZone": shipping_zone_id,
        "id": shipping_method_id,
        "type": ShippingMethodTypeEnum.PRICE.name,
        "maximumDeliveryDays": max_del_days,
        "minimumDeliveryDays": min_del_days,
        "addPostalCodeRules": [],
        "deletePostalCodeRules": [],
        "inclusionType": PostalCodeRuleInclusionTypeEnum.EXCLUDE.name,
    }
    response = staff_api_client.post_graphql(
        query, variables, permissions=[permission_manage_shipping]
    )
    content = get_graphql_content(response)
    data = content["data"]["shippingPriceUpdate"]
    errors = data["shippingErrors"]
    assert not data["shippingMethod"]
    assert len(errors) == 1
    assert errors[0]["code"] == ShippingErrorCode.INVALID.name
    assert errors[0]["field"] == "minimumDeliveryDays"


def test_update_shipping_method_maximum_delivery_days_below_0(
    staff_api_client, shipping_zone, permission_manage_shipping
):
    query = UPDATE_SHIPPING_PRICE_MUTATION
    shipping_method = shipping_zone.shipping_methods.first()
    shipping_zone_id = graphene.Node.to_global_id("ShippingZone", shipping_zone.pk)
    shipping_method_id = graphene.Node.to_global_id(
        "ShippingMethod", shipping_method.pk
    )
    max_del_days = -1
    min_del_days = 10
    variables = {
        "shippingZone": shipping_zone_id,
        "id": shipping_method_id,
        "type": ShippingMethodTypeEnum.PRICE.name,
        "maximumDeliveryDays": max_del_days,
        "minimumDeliveryDays": min_del_days,
        "addPostalCodeRules": [],
        "deletePostalCodeRules": [],
        "inclusionType": PostalCodeRuleInclusionTypeEnum.EXCLUDE.name,
    }
    response = staff_api_client.post_graphql(
        query, variables, permissions=[permission_manage_shipping]
    )
    content = get_graphql_content(response)
    data = content["data"]["shippingPriceUpdate"]
    errors = data["shippingErrors"]
    assert not data["shippingMethod"]
    assert len(errors) == 1
    assert errors[0]["code"] == ShippingErrorCode.INVALID.name
    assert errors[0]["field"] == "maximumDeliveryDays"


def test_update_shipping_method_minimum_delivery_days_higher_than_max_from_instance(
    staff_api_client, shipping_zone, permission_manage_shipping
):
    query = UPDATE_SHIPPING_PRICE_MUTATION
    shipping_method = shipping_zone.shipping_methods.first()
    shipping_method.maximum_delivery_days = 5
    shipping_method.save(update_fields=["maximum_delivery_days"])
    shipping_zone_id = graphene.Node.to_global_id("ShippingZone", shipping_zone.pk)
    shipping_method_id = graphene.Node.to_global_id(
        "ShippingMethod", shipping_method.pk
    )
    min_del_days = 8
    variables = {
        "shippingZone": shipping_zone_id,
        "id": shipping_method_id,
        "type": ShippingMethodTypeEnum.PRICE.name,
        "minimumDeliveryDays": min_del_days,
        "addPostalCodeRules": [],
        "deletePostalCodeRules": [],
        "inclusionType": PostalCodeRuleInclusionTypeEnum.EXCLUDE.name,
    }
    response = staff_api_client.post_graphql(
        query, variables, permissions=[permission_manage_shipping]
    )
    content = get_graphql_content(response)
    data = content["data"]["shippingPriceUpdate"]
    errors = data["shippingErrors"]
    assert not data["shippingMethod"]
    assert len(errors) == 1
    assert errors[0]["code"] == ShippingErrorCode.INVALID.name
    assert errors[0]["field"] == "minimumDeliveryDays"


def test_update_shipping_method_maximum_delivery_days_lower_than_min_from_instance(
    staff_api_client, shipping_zone, permission_manage_shipping
):
    query = UPDATE_SHIPPING_PRICE_MUTATION
    shipping_method = shipping_zone.shipping_methods.first()
    shipping_method.minimum_delivery_days = 10
    shipping_method.save(update_fields=["minimum_delivery_days"])
    shipping_zone_id = graphene.Node.to_global_id("ShippingZone", shipping_zone.pk)
    shipping_method_id = graphene.Node.to_global_id(
        "ShippingMethod", shipping_method.pk
    )
    max_del_days = 5
    variables = {
        "shippingZone": shipping_zone_id,
        "id": shipping_method_id,
        "type": ShippingMethodTypeEnum.PRICE.name,
        "maximumDeliveryDays": max_del_days,
        "addPostalCodeRules": [],
        "deletePostalCodeRules": [],
        "inclusionType": PostalCodeRuleInclusionTypeEnum.EXCLUDE.name,
    }
    response = staff_api_client.post_graphql(
        query, variables, permissions=[permission_manage_shipping]
    )
    content = get_graphql_content(response)
    data = content["data"]["shippingPriceUpdate"]
    errors = data["shippingErrors"]
    assert not data["shippingMethod"]
    assert len(errors) == 1
    assert errors[0]["code"] == ShippingErrorCode.INVALID.name
    assert errors[0]["field"] == "maximumDeliveryDays"


def test_update_shipping_method_multiple_errors(
    staff_api_client, shipping_zone, permission_manage_shipping
):
    query = UPDATE_SHIPPING_PRICE_MUTATION
    shipping_method = shipping_zone.shipping_methods.first()
    shipping_method.minimum_delivery_days = 10
    shipping_method.save(update_fields=["minimum_delivery_days"])
    shipping_zone_id = graphene.Node.to_global_id("ShippingZone", shipping_zone.pk)
    shipping_method_id = graphene.Node.to_global_id(
        "ShippingMethod", shipping_method.pk
    )
    max_del_days = 5
    variables = {
        "shippingZone": shipping_zone_id,
        "id": shipping_method_id,
        "type": ShippingMethodTypeEnum.PRICE.name,
        "maximumDeliveryDays": max_del_days,
        "minimumOrderWeight": {"value": -2, "unit": WeightUnitsEnum.KG.name},
        "maximumOrderWeight": {"value": -1, "unit": WeightUnitsEnum.KG.name},
        "addPostalCodeRules": [],
        "deletePostalCodeRules": [],
        "inclusionType": PostalCodeRuleInclusionTypeEnum.EXCLUDE.name,
    }
    response = staff_api_client.post_graphql(
        query, variables, permissions=[permission_manage_shipping]
    )
    content = get_graphql_content(response)
    data = content["data"]["shippingPriceUpdate"]
    errors = data["shippingErrors"]
    assert not data["shippingMethod"]
    assert len(errors) == 3
    expected_errors = [
        {"code": ShippingErrorCode.INVALID.name, "field": "maximumDeliveryDays"},
        {"code": ShippingErrorCode.INVALID.name, "field": "minimumOrderWeight"},
        {"code": ShippingErrorCode.INVALID.name, "field": "maximumOrderWeight"},
    ]
    for error in expected_errors:
        assert error in errors


@pytest.mark.parametrize(
    "min_delivery_days, max_delivery_days",
    [
        (None, 1),
        (1, None),
        (None, None),
    ],
)
def test_update_shipping_method_delivery_days_without_value(
    staff_api_client,
    shipping_zone,
    permission_manage_shipping,
    min_delivery_days,
    max_delivery_days,
):
    shipping_method = shipping_zone.shipping_methods.first()
    shipping_zone_id = graphene.Node.to_global_id("ShippingZone", shipping_zone.pk)
    shipping_method_id = graphene.Node.to_global_id(
        "ShippingMethod", shipping_method.pk
    )
    variables = {
        "shippingZone": shipping_zone_id,
        "id": shipping_method_id,
        "type": ShippingMethodTypeEnum.PRICE.name,
        "minimumDeliveryDays": min_delivery_days,
        "maximumDeliveryDays": max_delivery_days,
        "addPostalCodeRules": [],
        "deletePostalCodeRules": [],
        "inclusionType": PostalCodeRuleInclusionTypeEnum.EXCLUDE.name,
    }

    response = staff_api_client.post_graphql(
        UPDATE_SHIPPING_PRICE_MUTATION,
        variables,
        permissions=[permission_manage_shipping],
    )
    content = get_graphql_content(response)
    shipping_method.refresh_from_db()

    assert not content["data"]["shippingPriceUpdate"]["shippingErrors"]
    assert shipping_method.minimum_delivery_days == min_delivery_days
    assert shipping_method.maximum_delivery_days == max_delivery_days


def test_delete_shipping_method(
    staff_api_client, shipping_method, permission_manage_shipping
):
    query = """
        mutation deleteShippingPrice($id: ID!) {
            shippingPriceDelete(id: $id) {
                shippingZone {
                    id
                }
                shippingMethod {
                    id
                }
            }
        }
        """
    shipping_method_id = graphene.Node.to_global_id(
        "ShippingMethod", shipping_method.pk
    )
    shipping_zone_id = graphene.Node.to_global_id(
        "ShippingZone", shipping_method.shipping_zone.pk
    )
    variables = {"id": shipping_method_id}
    response = staff_api_client.post_graphql(
        query, variables, permissions=[permission_manage_shipping]
    )
    content = get_graphql_content(response)
    data = content["data"]["shippingPriceDelete"]
    assert data["shippingMethod"]["id"] == shipping_method_id
    assert data["shippingZone"]["id"] == shipping_zone_id
    with pytest.raises(shipping_method._meta.model.DoesNotExist):
        shipping_method.refresh_from_db()


EXCLUDE_PRODUCTS_MUTATION = """
    mutation shippingPriceRemoveProductFromExclude(
        $id: ID!, $input:ShippingPriceExcludeProductsInput!
        ) {
        shippingPriceExcludeProducts(
            id: $id
            input: $input) {
            shippingErrors {
                field
                code
            }
            shippingMethod {
                id
                excludedProducts(first:10){
                   totalCount
                   edges{
                     node{
                       id
                     }
                   }
                }
            }
        }
    }
"""


@pytest.mark.parametrize("requestor", ["staff", "app"])
def test_exclude_products_for_shipping_method_only_products(
    requestor,
    app_api_client,
    shipping_method,
    product_list,
    staff_api_client,
    permission_manage_shipping,
):
    api = staff_api_client if requestor == "staff" else app_api_client
    shipping_method_id = graphene.Node.to_global_id(
        "ShippingMethod", shipping_method.pk
    )
    product_ids = [graphene.Node.to_global_id("Product", p.pk) for p in product_list]
    variables = {"id": shipping_method_id, "input": {"products": product_ids}}
    response = api.post_graphql(
        EXCLUDE_PRODUCTS_MUTATION, variables, permissions=[permission_manage_shipping]
    )
    content = get_graphql_content(response)
    shipping_method = content["data"]["shippingPriceExcludeProducts"]["shippingMethod"]
    excluded_products = shipping_method["excludedProducts"]
    total_count = excluded_products["totalCount"]
    excluded_product_ids = {p["node"]["id"] for p in excluded_products["edges"]}
    assert len(product_ids) == total_count
    assert excluded_product_ids == set(product_ids)


@pytest.mark.parametrize("requestor", ["staff", "app"])
def test_exclude_products_for_shipping_method_already_has_excluded_products(
    requestor,
    shipping_method,
    product_list,
    product,
    staff_api_client,
    permission_manage_shipping,
    app_api_client,
):
    api = staff_api_client if requestor == "staff" else app_api_client
    shipping_method_id = graphene.Node.to_global_id(
        "ShippingMethod", shipping_method.pk
    )
    shipping_method.excluded_products.add(product, product_list[0])
    product_ids = [graphene.Node.to_global_id("Product", p.pk) for p in product_list]
    variables = {"id": shipping_method_id, "input": {"products": product_ids}}
    response = api.post_graphql(
        EXCLUDE_PRODUCTS_MUTATION, variables, permissions=[permission_manage_shipping]
    )
    content = get_graphql_content(response)
    shipping_method = content["data"]["shippingPriceExcludeProducts"]["shippingMethod"]
    excluded_products = shipping_method["excludedProducts"]
    total_count = excluded_products["totalCount"]
    expected_product_ids = product_ids
    expected_product_ids.append(graphene.Node.to_global_id("Product", product.pk))
    excluded_product_ids = {p["node"]["id"] for p in excluded_products["edges"]}
    assert len(expected_product_ids) == total_count
    assert excluded_product_ids == set(expected_product_ids)


REMOVE_PRODUCTS_FROM_EXCLUDED_PRODUCTS_MUTATION = """
    mutation shippingPriceRemoveProductFromExclude(
        $id: ID!, $products: [ID]!
        ) {
        shippingPriceRemoveProductFromExclude(
            id: $id
            products: $products) {
            shippingErrors {
                field
                code
            }
            shippingMethod {
                id
                excludedProducts(first:10){
                   totalCount
                   edges{
                     node{
                       id
                     }
                   }
                }
            }
        }
    }
"""


@pytest.mark.parametrize("requestor", ["staff", "app"])
def test_remove_products_from_excluded_products_for_shipping_method_delete_all_products(
    requestor,
    shipping_method,
    product_list,
    staff_api_client,
    permission_manage_shipping,
    app_api_client,
):
    api = staff_api_client if requestor == "staff" else app_api_client
    shipping_method_id = graphene.Node.to_global_id(
        "ShippingMethod", shipping_method.pk
    )
    shipping_method.excluded_products.set(product_list)

    product_ids = [graphene.Node.to_global_id("Product", p.pk) for p in product_list]
    variables = {"id": shipping_method_id, "products": product_ids}
    response = api.post_graphql(
        REMOVE_PRODUCTS_FROM_EXCLUDED_PRODUCTS_MUTATION,
        variables,
        permissions=[permission_manage_shipping],
    )

    content = get_graphql_content(response)
    shipping_method = content["data"]["shippingPriceRemoveProductFromExclude"][
        "shippingMethod"
    ]
    excluded_products = shipping_method["excludedProducts"]
    total_count = excluded_products["totalCount"]
    excluded_product_ids = {p["node"]["id"] for p in excluded_products["edges"]}
    assert total_count == 0
    assert len(excluded_product_ids) == 0


@pytest.mark.parametrize("requestor", ["staff", "app"])
def test_remove_products_from_excluded_products_for_shipping_method(
    requestor,
    shipping_method,
    product_list,
    staff_api_client,
    permission_manage_shipping,
    product,
    app_api_client,
):
    api = staff_api_client if requestor == "staff" else app_api_client
    shipping_method_id = graphene.Node.to_global_id(
        "ShippingMethod", shipping_method.pk
    )
    shipping_method.excluded_products.set(product_list)
    shipping_method.excluded_products.add(product)

    product_ids = [
        graphene.Node.to_global_id("Product", product.pk),
    ]
    variables = {"id": shipping_method_id, "products": product_ids}
    response = api.post_graphql(
        REMOVE_PRODUCTS_FROM_EXCLUDED_PRODUCTS_MUTATION,
        variables,
        permissions=[permission_manage_shipping],
    )

    content = get_graphql_content(response)
    shipping_method = content["data"]["shippingPriceRemoveProductFromExclude"][
        "shippingMethod"
    ]
    excluded_products = shipping_method["excludedProducts"]
    total_count = excluded_products["totalCount"]
    expected_product_ids = {
        graphene.Node.to_global_id("Product", p.pk) for p in product_list
    }
    excluded_product_ids = {p["node"]["id"] for p in excluded_products["edges"]}
    assert total_count == len(expected_product_ids)
    assert excluded_product_ids == expected_product_ids<|MERGE_RESOLUTION|>--- conflicted
+++ resolved
@@ -680,7 +680,7 @@
         $minimumDeliveryDays: Int,
         $addPostalCodeRules: [ShippingPostalCodeRulesCreateInputRange!]
         $deletePostalCodeRules: [ID!]
-        $inclusionType: PostalCodeRuleInclusionTypeEnum
+        $inclusionType: PostalCodeRuleInclusionType
     ) {
     shippingPriceCreate(
         input: {
@@ -919,18 +919,12 @@
 
 WEIGHT_BASED_SHIPPING_QUERY = """
     mutation createShippingPrice(
-<<<<<<< HEAD
-        $type: ShippingMethodType, $name: String!,
-        $shippingZone: ID!, $maximumOrderWeight: WeightScalar,
-        $minimumOrderWeight: WeightScalar) {
-=======
-        $type: ShippingMethodTypeEnum
+        $type: ShippingMethodType
         $name: String!
         $shippingZone: ID!
         $maximumOrderWeight: WeightScalar
         $minimumOrderWeight: WeightScalar
         ) {
->>>>>>> b659e7f9
         shippingPriceCreate(
             input: {
                 name: $name,shippingZone: $shippingZone,
@@ -1069,7 +1063,7 @@
         $minimumOrderWeight: WeightScalar,
         $addPostalCodeRules: [ShippingPostalCodeRulesCreateInputRange!],
         $deletePostalCodeRules: [ID!],
-        $inclusionType: PostalCodeRuleInclusionTypeEnum,
+        $inclusionType: PostalCodeRuleInclusionType,
     ) {
         shippingPriceUpdate(
             id: $id, input: {
