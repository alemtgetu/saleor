import json
import logging
from dataclasses import dataclass
from enum import Enum
from json import JSONDecodeError
<<<<<<< HEAD
from typing import TYPE_CHECKING, Any, Callable, Dict, Optional, Tuple, Type, TypeVar
=======
from typing import TYPE_CHECKING, Any, Callable, Dict, Optional, Tuple, Type
>>>>>>> c6f014b5
from urllib.parse import urlparse, urlunparse

import boto3
import requests
from botocore.exceptions import ClientError
from celery.exceptions import MaxRetriesExceededError
from celery.utils.log import get_task_logger
from google.cloud import pubsub_v1
from requests.exceptions import RequestException

from ...celeryconf import app
from ...core import EventDeliveryStatus
from ...core.models import EventDelivery, EventPayload
from ...core.tracing import webhooks_opentracing_trace
from ...payment import PaymentError
from ...settings import WEBHOOK_SYNC_TIMEOUT, WEBHOOK_TIMEOUT
from ...site.models import Site
from ...webhook.event_types import WebhookEventAsyncType, WebhookEventSyncType
from ...webhook.models import Webhook
from . import signature_for_payload
from .utils import (
    attempt_update,
    catch_duration_time,
    clear_successful_delivery,
    create_attempt,
    create_event_delivery_list_for_webhooks,
    delivery_update,
)

if TYPE_CHECKING:
    from ...app.models import App

logger = logging.getLogger(__name__)
task_logger = get_task_logger(__name__)


class WebhookSchemes(str, Enum):
    HTTP = "http"
    HTTPS = "https"
    AWS_SQS = "awssqs"
    GOOGLE_CLOUD_PUBSUB = "gcpubsub"


@dataclass
class WebhookResponse:
    content: str
    request_headers: Optional[Dict] = None
    response_headers: Optional[Dict] = None
    status: str = EventDeliveryStatus.SUCCESS
    duration: float = 0.0


def _get_webhooks_for_event(event_type, webhooks=None):
    """Get active webhooks from the database for an event."""
    permissions = {}
    required_permission = WebhookEventAsyncType.PERMISSIONS.get(
        event_type, WebhookEventSyncType.PERMISSIONS.get(event_type)
    )
    if required_permission:
        app_label, codename = required_permission.value.split(".")
        permissions["app__permissions__content_type__app_label"] = app_label
        permissions["app__permissions__codename"] = codename

    if webhooks is None:
        webhooks = Webhook.objects.all()

    webhooks = webhooks.order_by("app_id", "pk").filter(
        is_active=True,
        app__is_active=True,
        events__event_type__in=[event_type, WebhookEventAsyncType.ANY],
        **permissions,
    )
    webhooks = webhooks.select_related("app").prefetch_related(
        "app__permissions__content_type"
    )
    return webhooks


def trigger_webhooks_async(data, event_type, webhooks):
    payload = EventPayload.objects.create(payload=data)
    deliveries = create_event_delivery_list_for_webhooks(
        webhooks=webhooks,
        event_payload=payload,
        event_type=event_type,
    )
    for delivery in deliveries:
        send_webhook_request_async.delay(delivery.id)


<<<<<<< HEAD
def trigger_webhook_sync(event_type: str, data: str, app: "App"):
=======
def trigger_webhook_sync(
    event_type: str, data: str, app: "App", timeout=None
) -> Optional[Dict[Any, Any]]:
>>>>>>> c6f014b5
    """Send a synchronous webhook request."""
    webhooks = _get_webhooks_for_event(event_type, app.webhooks.all())
    webhook = webhooks.first()
    event_payload = EventPayload.objects.create(payload=data)
    delivery = EventDelivery.objects.create(
        status=EventDeliveryStatus.PENDING,
        event_type=event_type,
        payload=event_payload,
        webhook=webhook,
    )
    if not webhooks:
        raise PaymentError(f"No payment webhook found for event: {event_type}.")

    kwargs = {}
    if timeout:
        kwargs = {"timeout": timeout}
    return send_webhook_request_sync(app.name, delivery, **kwargs)


R = TypeVar("R")


def trigger_all_webhooks_sync(
    event_type: str, data: str, parse_response: Callable[[Any], Optional[R]]
) -> Optional[R]:
    """Send all synchronous webhook request for given event type.

    Requests are send sequentially.
    If the current webhook does not return expected response,
    the next one is send.
    If no webhook responds with expected response,
    this function returns None.
    """
    webhooks = _get_webhooks_for_event(event_type)
    event_payload = EventPayload.objects.create(payload=data)
    for webhook in webhooks:
        delivery = EventDelivery.objects.create(
            status=EventDeliveryStatus.PENDING,
            event_type=event_type,
            payload=event_payload,
            webhook=webhook,
        )
        response_data = send_webhook_request_sync(webhook.app.name, delivery)
        parsed_response = parse_response(response_data)
        if parsed_response:
            return parsed_response
    return None


def send_webhook_using_http(
    target_url, message, domain, signature, event_type, timeout=WEBHOOK_TIMEOUT
):
    """Send a webhook request using http / https protocol.

    :param target_url: Target URL request will be sent to.
    :param message: Payload that will be used.
    :param domain: Current site domain.
    :param signature: Webhook secret key checksum.
    :param event_type: Webhook event type.
    :param timeout: Request timeout.

    :return: WebhookResponse object.
    """
    headers = {
        "Content-Type": "application/json",
        # X- headers will be deprecated in Saleor 4.0, proper headers are without X-
        "X-Saleor-Event": event_type,
        "X-Saleor-Domain": domain,
        "X-Saleor-Signature": signature,
        "Saleor-Event": event_type,
        "Saleor-Domain": domain,
        "Saleor-Signature": signature,
    }

    response = requests.post(target_url, data=message, headers=headers, timeout=timeout)
    return WebhookResponse(
        content=response.text,
        request_headers=headers,
        response_headers=dict(response.headers),
        duration=response.elapsed.total_seconds(),
        status=(
            EventDeliveryStatus.SUCCESS if response.ok else EventDeliveryStatus.FAILED
        ),
    )


def send_webhook_using_aws_sqs(target_url, message, domain, signature, event_type):
    parts = urlparse(target_url)
    region = "us-east-1"
    hostname_parts = parts.hostname.split(".")
    if len(hostname_parts) == 4 and hostname_parts[0] == "sqs":
        region = hostname_parts[1]
    client = boto3.client(
        "sqs",
        region_name=region,
        aws_access_key_id=parts.username,
        aws_secret_access_key=parts.password,
    )
    queue_url = urlunparse(
        ("https", parts.hostname, parts.path, parts.params, parts.query, parts.fragment)
    )
    is_fifo = parts.path.endswith(".fifo")

    msg_attributes = {
        "SaleorDomain": {"DataType": "String", "StringValue": domain},
        "EventType": {"DataType": "String", "StringValue": event_type},
    }
    if signature:
        msg_attributes["Signature"] = {"DataType": "String", "StringValue": signature}

    message_kwargs = {
        "QueueUrl": queue_url,
        "MessageAttributes": msg_attributes,
        "MessageBody": message.decode("utf-8"),
    }
    if is_fifo:
        message_kwargs["MessageGroupId"] = domain
    with catch_duration_time() as duration:
        response = client.send_message(**message_kwargs)
        return WebhookResponse(content=response, duration=duration())


def send_webhook_using_google_cloud_pubsub(
    target_url, message, domain, signature, event_type
):
    parts = urlparse(target_url)
    client = pubsub_v1.PublisherClient()
    topic_name = parts.path[1:]  # drop the leading slash
    with catch_duration_time() as duration:
        future = client.publish(
            topic_name,
            message,
            saleorDomain=domain,
            eventType=event_type,
            signature=signature,
        )
        response_duration = duration()
        response = future.result()
        return WebhookResponse(content=response, duration=response_duration)


def send_webhook_using_scheme_method(
    target_url, domain, secret, event_type, data
) -> WebhookResponse:
    parts = urlparse(target_url)
    message = data.encode("utf-8")
    signature = signature_for_payload(message, secret)
    scheme_matrix: Dict[
        WebhookSchemes, Tuple[Callable, Tuple[Type[Exception], ...]]
    ] = {
        WebhookSchemes.HTTP: (send_webhook_using_http, (RequestException,)),
        WebhookSchemes.HTTPS: (send_webhook_using_http, (RequestException,)),
        WebhookSchemes.AWS_SQS: (send_webhook_using_aws_sqs, (ClientError,)),
        WebhookSchemes.GOOGLE_CLOUD_PUBSUB: (
            send_webhook_using_google_cloud_pubsub,
            (pubsub_v1.publisher.exceptions.MessageTooLargeError, RuntimeError),
        ),
    }
    if method := scheme_matrix.get(parts.scheme.lower()):
        send_method, send_exception = method
        try:
            return send_method(
                target_url,
                message,
                domain,
                signature,
                event_type,
            )
        except send_exception as e:
            return WebhookResponse(content=str(e), status=EventDeliveryStatus.FAILED)
    raise ValueError("Unknown webhook scheme: %r" % (parts.scheme,))


@app.task(
    bind=True,
    retry_backoff=10,
    retry_kwargs={"max_retries": 5},
)
def send_webhook_request_async(self, event_delivery_id):
    try:
        delivery = EventDelivery.objects.select_related("payload", "webhook__app").get(
            id=event_delivery_id
        )
    except EventDelivery.DoesNotExist:
        logger.error("Event delivery id: %r not found", event_delivery_id)
        return
    data = delivery.payload.payload
    webhook = delivery.webhook
    domain = Site.objects.get_current().domain
    attempt = create_attempt(delivery, self.request.id)
    delivery_status = EventDeliveryStatus.SUCCESS
    try:
        with webhooks_opentracing_trace(
            delivery.event_type, domain, app_name=webhook.app.name
        ):
            response = send_webhook_using_scheme_method(
                webhook.target_url,
                domain,
                webhook.secret_key,
                delivery.event_type,
                data,
            )
        attempt_update(attempt, response)
        if response.status == EventDeliveryStatus.FAILED:
            task_logger.info(
                "[Webhook ID: %r] Failed request to %r: %r for event: %r."
                " Delivery attempt id: %r",
                webhook.id,
                webhook.target_url,
                response.content,
                delivery.event_type,
                attempt.id,
            )
            try:
                countdown = self.retry_backoff * (2 ** self.request.retries)
                self.retry(countdown=countdown, **self.retry_kwargs)
            except MaxRetriesExceededError:
                task_logger.warning(
                    "[Webhook ID: %r] Failed request to %r: exceeded retry limit."
                    "Delivery id: %r",
                    webhook.id,
                    webhook.target_url,
                    delivery.id,
                )
                delivery_status = EventDeliveryStatus.FAILED
        elif response.status == EventDeliveryStatus.SUCCESS:
            task_logger.info(
                "[Webhook ID:%r] Payload sent to %r for event %r. Delivery id: %r",
                webhook.id,
                webhook.target_url,
                delivery.event_type,
                delivery.id,
            )
        delivery_update(delivery, delivery_status)
    except ValueError as e:
        response = WebhookResponse(content=str(e), status=EventDeliveryStatus.FAILED)
        attempt_update(attempt, response)
        delivery_update(delivery=delivery, status=EventDeliveryStatus.FAILED)
    clear_successful_delivery(delivery)


def send_webhook_request_sync(
    app_name, delivery, timeout=WEBHOOK_SYNC_TIMEOUT
) -> Optional[Dict[Any, Any]]:
    event_payload = delivery.payload
    data = event_payload.payload
    webhook = delivery.webhook
    parts = urlparse(webhook.target_url)
    domain = Site.objects.get_current().domain
    message = data.encode("utf-8")
    signature = signature_for_payload(message, webhook.secret_key)

    if parts.scheme.lower() not in [WebhookSchemes.HTTP, WebhookSchemes.HTTPS]:
        delivery_update(delivery, EventDeliveryStatus.FAILED)
        raise ValueError("Unknown webhook scheme: %r" % (parts.scheme,))

    logger.debug(
        "[Webhook] Sending payload to %r for event %r.",
        webhook.target_url,
        delivery.event_type,
    )
    attempt = create_attempt(delivery=delivery, task_id=None)
    response = WebhookResponse(content="")
    response_data = None

    try:
        with webhooks_opentracing_trace(
            delivery.event_type, domain, sync=True, app_name=app_name
        ):
            response = send_webhook_using_http(
                webhook.target_url,
                message,
                domain,
                signature,
                delivery.event_type,
                timeout=timeout,
            )
            response_data = json.loads(response.content)
    except RequestException as e:
        logger.warning(
            "[Webhook] Failed request to %r: %r. "
            "ID of failed DeliveryAttempt: %r . ",
            webhook.target_url,
            e,
            attempt.id,
        )
        response.status = EventDeliveryStatus.FAILED
        if e.response:
            response.content = e.response.text
            response.response_headers = dict(e.response.headers)

    except JSONDecodeError as e:
        logger.warning(
            "[Webhook] Failed parsing JSON response from %r: %r."
            "ID of failed DeliveryAttempt: %r . ",
            webhook.target_url,
            e,
            attempt.id,
        )
        response.status = EventDeliveryStatus.FAILED
    else:
        if response.status == EventDeliveryStatus.SUCCESS:
            logger.debug(
                "[Webhook] Success response from %r."
                "Successful DeliveryAttempt id: %r",
                webhook.target_url,
                attempt.id,
            )

    attempt_update(attempt, response)
    delivery_update(delivery, response.status)
    clear_successful_delivery(delivery)

    return response_data if response.status == EventDeliveryStatus.SUCCESS else None


# DEPRECATED
# to be removed in task: #1q2x7xw
@app.task(compression="zlib")
def trigger_webhooks_for_event(event_type, data):
    """Send a webhook request for an event as an async task."""
    webhooks = _get_webhooks_for_event(event_type)
    for webhook in webhooks:
        send_webhook_request.delay(
            webhook.app.name,
            webhook.pk,
            webhook.target_url,
            webhook.secret_key,
            event_type,
            data,
        )


# to be removed in task: #1q2x7xw
@app.task(
    bind=True,
    retry_backoff=10,
    retry_kwargs={"max_retries": 5},
    compression="zlib",
)
def send_webhook_request(
    self, app_name, webhook_id, target_url, secret, event_type, data
):
    parts = urlparse(target_url)
    domain = Site.objects.get_current().domain
    message = data.encode("utf-8")
    signature = signature_for_payload(message, secret)

    scheme_matrix = {
        WebhookSchemes.HTTP: (send_webhook_using_http, RequestException),
        WebhookSchemes.HTTPS: (send_webhook_using_http, RequestException),
        WebhookSchemes.AWS_SQS: (send_webhook_using_aws_sqs, ClientError),
        WebhookSchemes.GOOGLE_CLOUD_PUBSUB: (
            send_webhook_using_google_cloud_pubsub,
            pubsub_v1.publisher.exceptions.MessageTooLargeError,
        ),
    }

    if methods := scheme_matrix.get(parts.scheme.lower()):
        send_method, send_exception = methods
        try:
            with webhooks_opentracing_trace(event_type, domain, app_name=app_name):
                send_method(target_url, message, domain, signature, event_type)
        except send_exception as e:
            task_logger.info("[Webhook] Failed request to %r: %r.", target_url, e)
            try:
                countdown = self.retry_backoff * (2 ** self.request.retries)
                self.retry(countdown=countdown, **self.retry_kwargs)
            except MaxRetriesExceededError:
                task_logger.warning(
                    "[Webhook] Failed request to %r: exceeded retry limit.",
                    target_url,
                )
        task_logger.info(
            "[Webhook ID:%r] Payload sent to %r for event %r",
            webhook_id,
            target_url,
            event_type,
        )
    else:
        raise ValueError("Unknown webhook scheme: %r" % (parts.scheme,))<|MERGE_RESOLUTION|>--- conflicted
+++ resolved
@@ -3,11 +3,7 @@
 from dataclasses import dataclass
 from enum import Enum
 from json import JSONDecodeError
-<<<<<<< HEAD
 from typing import TYPE_CHECKING, Any, Callable, Dict, Optional, Tuple, Type, TypeVar
-=======
-from typing import TYPE_CHECKING, Any, Callable, Dict, Optional, Tuple, Type
->>>>>>> c6f014b5
 from urllib.parse import urlparse, urlunparse
 
 import boto3
@@ -97,13 +93,9 @@
         send_webhook_request_async.delay(delivery.id)
 
 
-<<<<<<< HEAD
-def trigger_webhook_sync(event_type: str, data: str, app: "App"):
-=======
 def trigger_webhook_sync(
     event_type: str, data: str, app: "App", timeout=None
 ) -> Optional[Dict[Any, Any]]:
->>>>>>> c6f014b5
     """Send a synchronous webhook request."""
     webhooks = _get_webhooks_for_event(event_type, app.webhooks.all())
     webhook = webhooks.first()
