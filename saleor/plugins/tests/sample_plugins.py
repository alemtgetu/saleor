from decimal import Decimal
from typing import TYPE_CHECKING, Any, Iterable, Optional, Tuple, Union

from django.core.handlers.wsgi import WSGIRequest
from django.http import HttpResponse, HttpResponseNotFound, JsonResponse
from django_countries.fields import Country
from prices import Money, TaxedMoney

from ...account.models import User
from ...core.taxes import TaxData, TaxLineData, TaxType
from ..base_plugin import BasePlugin, ConfigurationTypeField, ExternalAccessTokens

if TYPE_CHECKING:
    # flake8: noqa
    from ...account.models import Address
    from ...channel.models import Channel
    from ...checkout.fetch import CheckoutInfo, CheckoutLineInfo
    from ...checkout.models import Checkout
    from ...discount import DiscountInfo
    from ...discount.models import Sale
    from ...graphql.discount.mutations import NodeCatalogueInfo
    from ...order.models import Order, OrderLine
    from ...product.models import Product, ProductType, ProductVariant


def sample_tax_data() -> TaxData:

    unit = Decimal("10.00")
    unit_gross = Decimal("12.30")
    lines = [
        TaxLineData(
            id=i,
            currency="USD",
            unit_net_amount=unit,
            unit_gross_amount=unit_gross,
            total_net_amount=unit * 3,
            total_gross_amount=unit_gross * 3,
        )
        for i in range(8)
    ]

    subtotal = sum(line.total_net_amount for line in lines)
    subtotal_gross = sum(line.total_gross_amount for line in lines)

    shipping = Decimal("50.00")
    shipping_gross = Decimal("63.20")

    return TaxData(
        currency="USD",
        subtotal_net_amount=subtotal,
        subtotal_gross_amount=subtotal_gross,
        shipping_price_net_amount=shipping,
        shipping_price_gross_amount=shipping_gross,
        total_net_amount=subtotal + shipping,
        total_gross_amount=subtotal_gross + shipping_gross,
        lines=lines,
    )


class PluginSample(BasePlugin):
    PLUGIN_ID = "plugin.sample"
    PLUGIN_NAME = "PluginSample"
    PLUGIN_DESCRIPTION = "Test plugin description"
    DEFAULT_ACTIVE = True
    CONFIGURATION_PER_CHANNEL = False
    DEFAULT_CONFIGURATION = [
        {"name": "Username", "value": "admin"},
        {"name": "Password", "value": None},
        {"name": "Use sandbox", "value": False},
        {"name": "API private key", "value": None},
    ]

    CONFIG_STRUCTURE = {
        "Username": {
            "type": ConfigurationTypeField.STRING,
            "help_text": "Username input field",
            "label": "Username",
        },
        "Password": {
            "type": ConfigurationTypeField.PASSWORD,
            "help_text": "Password input field",
            "label": "Password",
        },
        "Use sandbox": {
            "type": ConfigurationTypeField.BOOLEAN,
            "help_text": "Use sandbox",
            "label": "Use sandbox",
        },
        "API private key": {
            "type": ConfigurationTypeField.SECRET,
            "help_text": "API key",
            "label": "Private key",
        },
        "certificate": {
            "type": ConfigurationTypeField.SECRET_MULTILINE,
            "help_text": "",
            "label": "Multiline certificate",
        },
    }

    def webhook(self, request: WSGIRequest, path: str, previous_value) -> HttpResponse:
        if path == "/webhook/paid":
            return JsonResponse(data={"received": True, "paid": True})
        if path == "/webhook/failed":
            return JsonResponse(data={"received": True, "paid": False})
        return HttpResponseNotFound()

    def calculate_checkout_total(
        self, checkout_info, lines, address, discounts, previous_value
    ):
        total = Money("1.0", currency=checkout_info.checkout.currency)
        return TaxedMoney(total, total)

    def calculate_checkout_shipping(
        self, checkout_info, lines, address, discounts, previous_value
    ):
        price = Money("1.0", currency=checkout_info.checkout.currency)
        return TaxedMoney(price, price)

    def calculate_order_shipping(self, order, previous_value):
        price = Money("1.0", currency=order.currency)
        return TaxedMoney(price, price)

    def calculate_checkout_line_total(
        self,
        checkout_info: "CheckoutInfo",
        lines: Iterable["CheckoutLineInfo"],
        checkout_line_info: "CheckoutLineInfo",
        address: Optional["Address"],
        discounts: Iterable["DiscountInfo"],
        previous_value: TaxedMoney,
    ):
        price = Money("1.0", currency=checkout_info.checkout.currency)
        return TaxedMoney(price, price)

    def calculate_order_line_total(
        self,
        order: "Order",
        order_line: "OrderLine",
        variant: "ProductVariant",
        product: "Product",
        previous_value: TaxedMoney,
    ) -> TaxedMoney:
        price = Money("1.0", currency=order.currency)
        return TaxedMoney(price, price)

    def calculate_checkout_line_unit_price(
        self,
        checkout_info: "CheckoutInfo",
        lines: Iterable["CheckoutLineInfo"],
        checkout_line_info: "CheckoutLineInfo",
        address: Optional["Address"],
        discounts: Iterable["DiscountInfo"],
        previous_value: TaxedMoney,
    ):
        currency = checkout_info.checkout.currency
        price = Money("10.0", currency)
        return TaxedMoney(price, price)

    def calculate_order_line_unit(
        self,
        order: "Order",
        order_line: "OrderLine",
        variant: "ProductVariant",
        product: "Product",
        previous_value: TaxedMoney,
    ):
        currency = order_line.unit_price.currency
        price = Money("1.0", currency)
        return TaxedMoney(price, price)

    def get_tax_rate_type_choices(self, previous_value):
        return [TaxType(code="123", description="abc")]

    def show_taxes_on_storefront(self, previous_value: bool) -> bool:
        return True

    def apply_taxes_to_product(self, product, price, country, previous_value, **kwargs):
        price = Money("1.0", price.currency)
        return TaxedMoney(price, price)

    def apply_taxes_to_shipping(
        self, price, shipping_address, previous_value
    ) -> TaxedMoney:
        price = Money("1.0", price.currency)
        return TaxedMoney(price, price)

    def get_tax_rate_percentage_value(
        self, obj: Union["Product", "ProductType"], country: Country, previous_value
    ) -> Decimal:
        return Decimal("15.0").quantize(Decimal("1."))

    def external_authentication_url(
        self, data: dict, request: WSGIRequest, previous_value
    ) -> dict:
        return {"authorizeUrl": "http://www.auth.provider.com/authorize/"}

    def external_obtain_access_tokens(
        self, data: dict, request: WSGIRequest, previous_value
    ) -> ExternalAccessTokens:
        return ExternalAccessTokens(
            token="token1", refresh_token="refresh2", csrf_token="csrf3"
        )

    def external_refresh(
        self, data: dict, request: WSGIRequest, previous_value
    ) -> ExternalAccessTokens:
        return ExternalAccessTokens(
            token="token4", refresh_token="refresh5", csrf_token="csrf6"
        )

    def external_verify(
        self, data: dict, request: WSGIRequest, previous_value
    ) -> Tuple[Optional[User], dict]:
        user = User.objects.get()
        return user, {"some_data": "data"}

    def authenticate_user(
        self, request: WSGIRequest, previous_value
    ) -> Optional["User"]:
        return User.objects.filter().first()

    def external_logout(self, data: dict, request: WSGIRequest, previous_value) -> dict:
        return {"logoutUrl": "http://www.auth.provider.com/logout/"}

    def sale_created(
        self, sale: "Sale", current_catalogue: "NodeCatalogueInfo", previous_value: Any
    ):
        return sale, current_catalogue

    def sale_updated(
        self,
        sale: "Sale",
        previous_catalogue: "NodeCatalogueInfo",
        current_catalogue: "NodeCatalogueInfo",
        previous_value: Any,
    ):
        return sale, previous_catalogue, current_catalogue

    def sale_deleted(
        self, sale: "Sale", previous_catalogue: "NodeCatalogueInfo", previous_value: Any
    ):
        return sale, previous_catalogue

    def get_checkout_line_tax_rate(
        self,
        checkout_info: "CheckoutInfo",
        lines: Iterable["CheckoutLineInfo"],
        checkout_line_info: "CheckoutLineInfo",
        address: Optional["Address"],
        discounts: Iterable["DiscountInfo"],
        previous_value: Decimal,
    ) -> Decimal:
        return Decimal("0.080").quantize(Decimal(".01"))

    def get_order_line_tax_rate(
        self,
        order: "Order",
        product: "Product",
        variant: "ProductVariant",
        address: Optional["Address"],
        previous_value: Decimal,
    ) -> Decimal:
        return Decimal("0.080").quantize(Decimal(".01"))

    def get_checkout_shipping_tax_rate(
        self,
        checkout_info: "CheckoutInfo",
        lines: Iterable["CheckoutLineInfo"],
        address: Optional["Address"],
        discounts: Iterable["DiscountInfo"],
        previous_value: Decimal,
    ):
        return Decimal("0.080").quantize(Decimal(".01"))

    def get_order_shipping_tax_rate(self, order: "Order", previous_value: Decimal):
        return Decimal("0.080").quantize(Decimal(".01"))

<<<<<<< HEAD
    def get_taxes_for_checkout(
        self, checkout: "Checkout", previous_value
    ) -> Optional["TaxData"]:
        return sample_tax_data()

    def get_taxes_for_order(
        self, order: "Order", previous_value
    ) -> Optional["TaxData"]:
        return sample_tax_data()
=======
    def sample_not_implemented(self, previous_value):
        return NotImplemented
>>>>>>> 14fb060e


class ChannelPluginSample(PluginSample):
    PLUGIN_ID = "channel.plugin.sample"
    PLUGIN_NAME = "Channel Plugin"
    PLUGIN_DESCRIPTION = "Test channel plugin"
    DEFAULT_ACTIVE = True
    CONFIGURATION_PER_CHANNEL = True
    DEFAULT_CONFIGURATION = [{"name": "input-per-channel", "value": None}]
    CONFIG_STRUCTURE = {
        "input-per-channel": {
            "type": ConfigurationTypeField.STRING,
            "help_text": "Test input",
            "label": "Input per channel",
        }
    }


class InactiveChannelPluginSample(PluginSample):
    PLUGIN_ID = "channel.plugin.inactive.sample"
    PLUGIN_NAME = "Inactive Channel Plugin"
    PLUGIN_DESCRIPTION = "Test channel plugin"
    DEFAULT_ACTIVE = False
    CONFIGURATION_PER_CHANNEL = True
    DEFAULT_CONFIGURATION = [{"name": "input-per-channel", "value": None}]
    CONFIG_STRUCTURE = {
        "input-per-channel": {
            "type": ConfigurationTypeField.STRING,
            "help_text": "Test input",
            "label": "Input per channel",
        }
    }


class PluginInactive(BasePlugin):
    PLUGIN_ID = "mirumee.taxes.plugin.inactive"
    PLUGIN_NAME = "PluginInactive"
    PLUGIN_DESCRIPTION = "Test plugin description_2"
    CONFIGURATION_PER_CHANNEL = False
    DEFAULT_ACTIVE = False

    def external_obtain_access_tokens(
        self, data: dict, request: WSGIRequest, previous_value
    ) -> ExternalAccessTokens:
        return ExternalAccessTokens(
            token="token1", refresh_token="refresh2", csrf_token="csrf3"
        )


class ActivePlugin(BasePlugin):
    PLUGIN_ID = "mirumee.x.plugin.active"
    PLUGIN_NAME = "Active"
    PLUGIN_DESCRIPTION = "Not working"
    DEFAULT_ACTIVE = True
    CONFIGURATION_PER_CHANNEL = False


class ActivePaymentGateway(BasePlugin):
    PLUGIN_ID = "mirumee.gateway.active"
    CLIENT_CONFIG = [
        {"field": "foo", "value": "bar"},
    ]
    PLUGIN_NAME = "braintree"
    DEFAULT_ACTIVE = True
    SUPPORTED_CURRENCIES = ["USD"]

    def process_payment(self, payment_information, previous_value):
        pass

    def get_supported_currencies(self, previous_value):
        return self.SUPPORTED_CURRENCIES

    def get_payment_config(self, previous_value):
        return self.CLIENT_CONFIG


class ActiveDummyPaymentGateway(BasePlugin):
    PLUGIN_ID = "sampleDummy.active"
    CLIENT_CONFIG = [
        {"field": "foo", "value": "bar"},
    ]
    PLUGIN_NAME = "SampleDummy"
    DEFAULT_ACTIVE = True
    SUPPORTED_CURRENCIES = ["EUR", "USD"]

    def process_payment(self, payment_information, previous_value):
        pass

    def get_supported_currencies(self, previous_value):
        return self.SUPPORTED_CURRENCIES

    def get_payment_config(self, previous_value):
        return self.CLIENT_CONFIG

    def check_payment_balance(self, request_data: dict, previous_value):
        return {"test_response": "success"}


class InactivePaymentGateway(BasePlugin):
    PLUGIN_ID = "gateway.inactive"
    PLUGIN_NAME = "stripe"
    DEFAULT_ACTIVE = False
    SUPPORTED_CURRENCIES = []
    CLIENT_CONFIG = []

    def process_payment(self, payment_information, previous_value):
        pass

    def get_supported_currencies(self, previous_value):
        return self.SUPPORTED_CURRENCIES

    def get_payment_config(self, previous_value):
        return self.CLIENT_CONFIG


ACTIVE_PLUGINS = (
    ChannelPluginSample,
    ActivePaymentGateway,
    ActivePlugin,
    ActiveDummyPaymentGateway,
)

INACTIVE_PLUGINS = (
    InactivePaymentGateway,
    PluginInactive,
    InactiveChannelPluginSample,
)

ALL_PLUGINS = ACTIVE_PLUGINS + INACTIVE_PLUGINS<|MERGE_RESOLUTION|>--- conflicted
+++ resolved
@@ -276,7 +276,6 @@
     def get_order_shipping_tax_rate(self, order: "Order", previous_value: Decimal):
         return Decimal("0.080").quantize(Decimal(".01"))
 
-<<<<<<< HEAD
     def get_taxes_for_checkout(
         self, checkout: "Checkout", previous_value
     ) -> Optional["TaxData"]:
@@ -286,10 +285,9 @@
         self, order: "Order", previous_value
     ) -> Optional["TaxData"]:
         return sample_tax_data()
-=======
+
     def sample_not_implemented(self, previous_value):
         return NotImplemented
->>>>>>> 14fb060e
 
 
 class ChannelPluginSample(PluginSample):
