--- conflicted
+++ resolved
@@ -1,4 +1,3 @@
-import copy
 from decimal import Decimal
 from unittest.mock import Mock, patch
 
@@ -20,12 +19,6 @@
     change_order_line_quantity,
     get_valid_shipping_methods_for_order,
     match_orders_with_new_user,
-<<<<<<< HEAD
-    update_order_lines_prices_if_expired,
-=======
-    update_taxes_for_order_line,
-    update_taxes_for_order_lines,
->>>>>>> 42dbb776
 )
 
 
@@ -241,124 +234,27 @@
 
 
 @patch("saleor.order.utils.calculations")
-def test_update_order_lines_prices_if_expired(mocked_calculations, order_with_lines):
+def test_add_variant_to_order(
+    mocked_calculations, order, customer_user, variant, site_settings
+):
     # given
     unit_price = TaxedMoney(net=Money("10.23", "USD"), gross=Money("15.80", "USD"))
     total_price = TaxedMoney(net=Money("30.34", "USD"), gross=Money("36.49", "USD"))
     tax_rate = Decimal("0.23")
-    unit_price_data = OrderTaxedPricesData(
-        undiscounted_price=unit_price,
-        price_with_discounts=unit_price,
-    )
-    total_price_data = OrderTaxedPricesData(
-        undiscounted_price=total_price,
-        price_with_discounts=total_price,
-    )
-    manager = Mock(
-        calculate_order_line_unit=Mock(return_value=unit_price_data),
-        calculate_order_line_total=Mock(return_value=total_price_data),
-        get_order_line_tax_rate=Mock(return_value=tax_rate),
-    )
-
-    # when
-    update_taxes_for_order_lines(
-        order_with_lines.lines.all(), order_with_lines, manager, True
-    )
-
-    # then
-    for line in order_with_lines.lines.all():
-        assert line.unit_price == unit_price
-        assert line.total_price == total_price
-        assert line.tax_rate == tax_rate
-        assert line.undiscounted_unit_price == unit_price
-        assert line.undiscounted_total_price == total_price
-
-
-def test_update_taxes_for_order_lines_discounted_price(order_with_lines):
-    # given
-    unit_discount_amount = Decimal("2.00")
-
-    unit_price = TaxedMoney(net=Money("10.23", "USD"), gross=Money("15.80", "USD"))
-    total_price = TaxedMoney(net=Money("30.34", "USD"), gross=Money("36.49", "USD"))
-    tax_rate = Decimal("0.23")
-<<<<<<< HEAD
-    mocked_calculations.order_line_unit = Mock(return_value=unit_price)
-    mocked_calculations.order_line_total = Mock(return_value=total_price)
+    mocked_calculations.order_line_unit = Mock(
+        return_value=OrderTaxedPricesData(
+            undiscounted_price=unit_price,
+            price_with_discounts=unit_price,
+        )
+    )
+    mocked_calculations.order_line_total = Mock(
+        return_value=OrderTaxedPricesData(
+            undiscounted_price=total_price,
+            price_with_discounts=total_price,
+        )
+    )
     mocked_calculations.order_line_tax_rate = Mock(return_value=tax_rate)
     manager = Mock()
-    lines = order_with_lines.lines.all()
-=======
-    discount = TaxedMoney(
-        net=Money(unit_discount_amount, "USD"), gross=Money(unit_discount_amount, "USD")
-    )
-    unit_price_data = OrderTaxedPricesData(
-        undiscounted_price=unit_price + discount,
-        price_with_discounts=unit_price,
-    )
-    total_price_data = OrderTaxedPricesData(
-        undiscounted_price=total_price + discount,
-        price_with_discounts=total_price,
-    )
-    manager = Mock(
-        calculate_order_line_unit=Mock(return_value=unit_price_data),
-        calculate_order_line_total=Mock(return_value=total_price_data),
-        get_order_line_tax_rate=Mock(return_value=tax_rate),
-    )
->>>>>>> 42dbb776
-
-    # when
-    update_order_lines_prices_if_expired(lines, order_with_lines, manager, True)
-
-    # then
-    for line in lines:
-        assert line.unit_price == unit_price
-        assert line.total_price == total_price
-        assert line.tax_rate == tax_rate
-<<<<<<< HEAD
-        if line.pk != line_with_discount.pk:
-            assert line.undiscounted_unit_price == unit_price
-            assert line.undiscounted_total_price == total_price
-        else:
-            assert line.undiscounted_unit_price == unit_price + line.unit_discount
-            assert (
-                line.undiscounted_total_price
-                == (unit_price + line.unit_discount) * line.quantity
-            )
-
-
-@patch("saleor.order.utils.calculations")
-def test_add_variant_to_order(mocked_calculations, order, customer_user, variant):
-=======
-        assert line.undiscounted_unit_price == unit_price + discount
-        assert line.undiscounted_total_price == total_price + discount
-
-
-def test_add_variant_to_order(order, customer_user, variant, site_settings):
->>>>>>> 42dbb776
-    # given
-    unit_price = TaxedMoney(net=Money("10.23", "USD"), gross=Money("15.80", "USD"))
-    total_price = TaxedMoney(net=Money("30.34", "USD"), gross=Money("36.49", "USD"))
-    tax_rate = Decimal("0.23")
-<<<<<<< HEAD
-    mocked_calculations.order_line_unit = Mock(return_value=unit_price)
-    mocked_calculations.order_line_total = Mock(return_value=total_price)
-    mocked_calculations.order_line_tax_rate = Mock(return_value=tax_rate)
-    manager = Mock()
-=======
-    unit_price_data = OrderTaxedPricesData(
-        undiscounted_price=unit_price,
-        price_with_discounts=unit_price,
-    )
-    total_price_data = OrderTaxedPricesData(
-        undiscounted_price=total_price,
-        price_with_discounts=total_price,
-    )
-    manager = Mock(
-        calculate_order_line_unit=Mock(return_value=unit_price_data),
-        calculate_order_line_total=Mock(return_value=total_price_data),
-        get_order_line_tax_rate=Mock(return_value=tax_rate),
-    )
->>>>>>> 42dbb776
     app = None
 
     # when
@@ -482,42 +378,4 @@
             "old_current_balance": "20.000",
         },
         "order_id": order.id,
-    }
-
-
-def test_update_taxes_for_order_line_deleted_variant(order_with_lines):
-    # given
-    order_line = order_with_lines.lines.first()
-    order_line_unchanged_copy = copy.deepcopy(order_line)
-    unit_discount_amount = Decimal("2.00")
-
-    unit_price = TaxedMoney(net=Money("10.23", "USD"), gross=Money("15.80", "USD"))
-    total_price = TaxedMoney(net=Money("30.34", "USD"), gross=Money("36.49", "USD"))
-    tax_rate = Decimal("0.23")
-    discount = TaxedMoney(
-        net=Money(unit_discount_amount, "USD"), gross=Money(unit_discount_amount, "USD")
-    )
-    unit_price_data = OrderTaxedPricesData(
-        undiscounted_price=unit_price + discount,
-        price_with_discounts=unit_price,
-    )
-    total_price_data = OrderTaxedPricesData(
-        undiscounted_price=total_price + discount,
-        price_with_discounts=total_price,
-    )
-    manager = Mock(
-        calculate_order_line_unit=Mock(return_value=unit_price_data),
-        calculate_order_line_total=Mock(return_value=total_price_data),
-        get_order_line_tax_rate=Mock(return_value=tax_rate),
-    )
-
-    # when
-    order_line.variant = None
-    update_taxes_for_order_line(order_line, order_with_lines, manager, True)
-
-    # then
-    assert order_line.unit_price == order_line_unchanged_copy.unit_price
-    assert order_line.total_price == order_line_unchanged_copy.total_price
-    assert order_line.tax_rate == order_line_unchanged_copy.tax_rate
-    assert order_line.undiscounted_unit_price == order_line_unchanged_copy.unit_price
-    assert order_line.undiscounted_total_price == order_line_unchanged_copy.total_price+    }