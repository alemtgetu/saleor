--- conflicted
+++ resolved
@@ -204,83 +204,6 @@
     order.save(update_fields=["weight"])
 
 
-def update_order_line_prices_if_expired(
-    line: "OrderLine", order: "Order", manager, tax_included
-):
-<<<<<<< HEAD
-    line_price = line.unit_price.gross if tax_included else line.unit_price.net
-    line.unit_price = TaxedMoney(line_price, line_price)
-
-    unit_price = calculations.order_line_unit(order, line, manager)
-    total_price = calculations.order_line_total(order, line, manager)
-    line.unit_price = unit_price
-    line.total_price = total_price
-    line.undiscounted_unit_price = line.unit_price + line.unit_discount
-    line.undiscounted_total_price = (
-        line.undiscounted_unit_price * line.quantity
-        if line.unit_discount
-        else total_price
-    )
-    if unit_price.tax and unit_price.net:
-        line.tax_rate = calculations.order_line_tax_rate(order, line, manager)
-=======
-    variant = line.variant
-    if not variant:
-        return
-    product = variant.product  # type: ignore
-
-    line_price = line.unit_price.gross if tax_included else line.unit_price.net
-    line.unit_price = TaxedMoney(line_price, line_price)
-
-    unit_price_data = manager.calculate_order_line_unit(order, line, variant, product)
-    total_price_data = manager.calculate_order_line_total(order, line, variant, product)
-    line.unit_price = unit_price_data.price_with_discounts
-    line.total_price = total_price_data.price_with_discounts
-    line.undiscounted_unit_price = unit_price_data.undiscounted_price
-    line.undiscounted_total_price = total_price_data.undiscounted_price
-    if line.unit_price.tax and line.unit_price.net:
-        line.tax_rate = manager.get_order_line_tax_rate(
-            order, product, variant, None, line.unit_price
-        )
->>>>>>> 42dbb776
-
-
-def update_order_lines_prices_if_expired(
-    lines: Iterable[OrderLine], order: "Order", manager, tax_included
-):
-    for line in lines:
-        update_order_line_prices_if_expired(
-            line, order, manager, tax_included=tax_included
-        )
-    OrderLine.objects.bulk_update(
-        lines,
-        [
-            "undiscounted_unit_price_gross_amount",
-            "undiscounted_unit_price_net_amount",
-            "undiscounted_total_price_gross_amount",
-            "undiscounted_total_price_net_amount",
-        ],
-    )
-
-
-def update_order_prices_if_expired(
-    order: Order,
-    manager: "PluginsManager",
-    tax_included: bool,
-    invalidate_prices: bool = False,
-):
-    """Update prices in order with given discounts and proper taxes."""
-
-    lines = order.lines.all()
-    update_order_lines_prices_if_expired(lines, order, manager, tax_included)
-
-    if order.shipping_method:
-        # recalculate order.shipping_price and order.shipping_tax_rate
-        fetch_order_prices_if_expired(order, manager)
-
-    recalculate_order(order, invalidate_prices)
-
-
 def _calculate_quantity_including_returns(order):
     lines = list(order.lines.all())
     total_quantity = sum([line.quantity for line in lines])
@@ -416,28 +339,13 @@
             undiscounted_total_price=undiscounted_total_price,
             variant=variant,
         )
-<<<<<<< HEAD
-        unit_price = calculations.order_line_unit(order, line, manager)
-        total_price = calculations.order_line_total(order, line, manager)
-        line.unit_price = unit_price
-        line.total_price = total_price
-        line.undiscounted_unit_price = unit_price
-        line.undiscounted_total_price = total_price
-        line.tax_rate = calculations.order_line_tax_rate(order, line, manager)
-=======
-        unit_price_data = manager.calculate_order_line_unit(
-            order, line, variant, product
-        )
-        total_line_price_data = manager.calculate_order_line_total(
-            order, line, variant, product
-        )
+        unit_price_data = calculations.order_line_unit(order, line, manager)
+        total_line_price_data = calculations.order_line_total(order, line, manager)
         line.unit_price = unit_price_data.price_with_discounts
         line.total_price = total_line_price_data.price_with_discounts
         line.undiscounted_unit_price = unit_price_data.undiscounted_price
         line.undiscounted_total_price = total_line_price_data.undiscounted_price
-        line.tax_rate = manager.get_order_line_tax_rate(
-            order, product, variant, None, unit_price
-        )
+        line.tax_rate = calculations.order_line_tax_rate(order, line, manager)
 
         unit_discount = line.undiscounted_unit_price - line.unit_price
         if unit_discount.gross:
@@ -463,7 +371,6 @@
                 graphene.Node.to_global_id("Sale", sale_id) if sale_id else None
             )
 
->>>>>>> 42dbb776
         line.save(
             update_fields=[
                 "currency",
@@ -959,17 +866,7 @@
     # Save lines before calculating the taxes as some plugin can fetch all order data
     # from db
     order_line.save(update_fields=fields_to_update)
-
-    update_order_line_prices_if_expired(order_line, order, manager, tax_included)
-    order_line.save(
-        update_fields=[
-            "unit_price_gross_amount",
-            "unit_price_net_amount",
-            "total_price_net_amount",
-            "total_price_gross_amount",
-            "tax_rate",
-        ]
-    )
+    fetch_order_prices_if_expired(order, manager)
 
 
 def remove_discount_from_order_line(
@@ -993,13 +890,4 @@
         ]
     )
 
-    update_order_line_prices_if_expired(order_line, order, manager, tax_included)
-    order_line.save(
-        update_fields=[
-            "unit_price_gross_amount",
-            "unit_price_net_amount",
-            "total_price_net_amount",
-            "total_price_gross_amount",
-            "tax_rate",
-        ]
-    )+    fetch_order_prices_if_expired(order, manager)