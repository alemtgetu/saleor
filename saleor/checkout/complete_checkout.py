from datetime import date
from typing import TYPE_CHECKING, Dict, Iterable, List, Optional, Tuple

from django.contrib.sites.models import Site
from django.core.exceptions import ValidationError
from django.db import transaction
from django.utils.encoding import smart_text
from prices import TaxedMoney

from ..account.error_codes import AccountErrorCode
from ..account.models import User
from ..account.utils import store_user_address
from ..checkout import calculations
from ..checkout.error_codes import CheckoutErrorCode
from ..core.exceptions import InsufficientStock
from ..core.taxes import TaxError, zero_taxed_money
from ..core.utils.url import validate_storefront_url
from ..discount import DiscountInfo, DiscountValueType, OrderDiscountType
from ..discount.models import NotApplicable
from ..discount.utils import (
    add_voucher_usage_by_customer,
    decrease_voucher_usage,
    increase_voucher_usage,
    remove_voucher_usage_by_customer,
)
from ..graphql.checkout.utils import (
    prepare_insufficient_stock_checkout_validation_error,
)
from ..order import OrderLineData, OrderStatus
from ..order.actions import order_created
from ..order.models import Order, OrderLine
from ..order.notifications import send_order_confirmation
from ..payment import PaymentError, gateway
from ..payment.models import Payment, Transaction
from ..payment.utils import store_customer_id
from ..product.models import ProductTranslation, ProductVariantTranslation
from ..warehouse.availability import check_stock_quantity_bulk
from ..warehouse.management import allocate_stocks
from . import AddressType
from .checkout_cleaner import clean_checkout_payment, clean_checkout_shipping
from .models import Checkout
from .utils import get_voucher_for_checkout

if TYPE_CHECKING:
    from ..plugins.manager import PluginsManager
    from .fetch import CheckoutInfo, CheckoutLineInfo


def _get_voucher_data_for_order(checkout_info: "CheckoutInfo") -> dict:
    """Fetch, process and return voucher/discount data from checkout.

    Careful! It should be called inside a transaction.

    :raises NotApplicable: When the voucher is not applicable in the current checkout.
    """
    checkout = checkout_info.checkout
    voucher = get_voucher_for_checkout(checkout_info, with_lock=True)

    if checkout.voucher_code and not voucher:
        msg = "Voucher expired in meantime. Order placement aborted."
        raise NotApplicable(msg)

    if not voucher:
        return {}

    increase_voucher_usage(voucher)
    if voucher.apply_once_per_customer:
        add_voucher_usage_by_customer(voucher, checkout_info.get_customer_email())
    return {
        "voucher": voucher,
    }


def _process_shipping_data_for_order(
    checkout_info: "CheckoutInfo",
    shipping_price: TaxedMoney,
    manager: "PluginsManager",
    lines: Iterable["CheckoutLineInfo"],
) -> dict:
    """Fetch, process and return shipping data from checkout."""
    shipping_address = checkout_info.shipping_address

    if checkout_info.user and shipping_address:
        store_user_address(
            checkout_info.user, shipping_address, AddressType.SHIPPING, manager=manager
        )
        if checkout_info.user.addresses.filter(pk=shipping_address.pk).exists():
            shipping_address = shipping_address.get_copy()

    return {
        "shipping_address": shipping_address,
        "shipping_method": checkout_info.shipping_method,
        "shipping_method_name": smart_text(checkout_info.shipping_method),
        "shipping_price": shipping_price,
        "weight": checkout_info.checkout.get_total_weight(lines),
    }


def _process_user_data_for_order(checkout_info: "CheckoutInfo", manager):
    """Fetch, process and return shipping data from checkout."""
    billing_address = checkout_info.billing_address

    if checkout_info.user:
        store_user_address(
            checkout_info.user, billing_address, AddressType.BILLING, manager=manager
        )
        if (
            billing_address
            and checkout_info.user.addresses.filter(pk=billing_address.pk).exists()
        ):
            billing_address = billing_address.get_copy()

    return {
        "user": checkout_info.user,
        "user_email": checkout_info.get_customer_email(),
        "billing_address": billing_address,
        "customer_note": checkout_info.checkout.note,
    }


def _validate_gift_cards(checkout: Checkout):
    """Check if all gift cards assigned to checkout are available."""
    if (
        not checkout.gift_cards.count()
        == checkout.gift_cards.active(date=date.today()).count()
    ):
        msg = "Gift card has expired. Order placement cancelled."
        raise NotApplicable(msg)


def _create_line_for_order(
    manager: "PluginsManager",
    checkout_info: "CheckoutInfo",
    checkout_line_info: "CheckoutLineInfo",
    discounts: Iterable[DiscountInfo],
    products_translation: Dict[int, Optional[str]],
    variants_translation: Dict[int, Optional[str]],
) -> OrderLineData:
    """Create a line for the given order.

    :raises InsufficientStock: when there is not enough items in stock for this variant.
    """
    checkout_line = checkout_line_info.line
    quantity = checkout_line.quantity
    variant = checkout_line_info.variant
    product = checkout_line_info.product
    address = (
        checkout_info.shipping_address or checkout_info.billing_address
    )  # FIXME: check which address we need here

    product_name = str(product)
    variant_name = str(variant)

    translated_product_name = products_translation.get(product.id, "")
    translated_variant_name = variants_translation.get(variant.id, "")

    if translated_product_name == product_name:
        translated_product_name = ""

    if translated_variant_name == variant_name:
        translated_variant_name = ""

    total_line_price = manager.calculate_checkout_line_total(
        checkout_info,
        checkout_line_info,
        address,
        discounts,
    )
    unit_price = manager.calculate_checkout_line_unit_price(
        total_line_price,
        quantity,
        checkout_info,
        checkout_line_info,
        address,
        discounts,
    )
    tax_rate = manager.get_checkout_line_tax_rate(
        checkout_info, checkout_line_info, address, discounts, unit_price
    )

    line = OrderLine(
        product_name=product_name,
        variant_name=variant_name,
        translated_product_name=translated_product_name,
        translated_variant_name=translated_variant_name,
        product_sku=variant.sku,
        is_shipping_required=variant.is_shipping_required(),
        quantity=quantity,
        variant=variant,
        unit_price=unit_price,  # type: ignore
        total_price=total_line_price,
        tax_rate=tax_rate,
    )

    line_info = OrderLineData(line=line, quantity=quantity, variant=variant)

    return line_info


def _create_lines_for_order(
    manager: "PluginsManager",
    checkout_info: "CheckoutInfo",
    lines: Iterable["CheckoutLineInfo"],
    discounts: Iterable[DiscountInfo],
) -> Iterable[OrderLineData]:
    """Create a lines for the given order.

    :raises InsufficientStock: when there is not enough items in stock for this variant.
    """
<<<<<<< HEAD
    translation_language_code = checkout.language_code
    country_code = checkout.get_country()
=======
    translation_language_code = get_language()
    country_code = checkout_info.get_country()
>>>>>>> 326a5b88
    variants = []
    quantities = []
    products = []
    for line_info in lines:
        variants.append(line_info.variant)
        quantities.append(line_info.line.quantity)
        products.append(line_info.product)

    products_translation = ProductTranslation.objects.filter(
        product__in=products, language_code=translation_language_code
    ).values("product_id", "name")
    product_translations = {
        product_translation["product_id"]: product_translation.get("name")
        for product_translation in products_translation
    }

    variants_translation = ProductVariantTranslation.objects.filter(
        product_variant__in=variants, language_code=translation_language_code
    ).values("product_variant_id", "name")
    variants_translation = {
        variant_translation["product_variant_id"]: variant_translation.get("name")
        for variant_translation in variants_translation
    }

    check_stock_quantity_bulk(variants, country_code, quantities)

    return [
        _create_line_for_order(
            manager,
            checkout_info,
            checkout_line_info,
            discounts,
            product_translations,
            variants_translation,
        )
        for checkout_line_info in lines
    ]


def _prepare_order_data(
    *,
    manager: "PluginsManager",
    checkout_info: "CheckoutInfo",
    lines: Iterable["CheckoutLineInfo"],
    discounts
) -> dict:
    """Run checks and return all the data from a given checkout to create an order.

    :raises NotApplicable InsufficientStock:
    """
    checkout = checkout_info.checkout
    order_data = {}
    address = (
        checkout_info.shipping_address or checkout_info.billing_address
    )  # FIXME: check which address we need here

    taxed_total = calculations.checkout_total(
        manager=manager,
        checkout_info=checkout_info,
        lines=lines,
        address=address,
        discounts=discounts,
    )
    cards_total = checkout.get_total_gift_cards_balance()
    taxed_total.gross -= cards_total
    taxed_total.net -= cards_total

    taxed_total = max(taxed_total, zero_taxed_money(checkout.currency))
    undiscounted_total = taxed_total + checkout.discount

    shipping_total = manager.calculate_checkout_shipping(
        checkout_info, lines, address, discounts
    )
    shipping_tax_rate = manager.get_checkout_shipping_tax_rate(
        checkout_info, lines, address, discounts, shipping_total
    )
    order_data.update(
        _process_shipping_data_for_order(checkout_info, shipping_total, manager, lines)
    )
    order_data.update(_process_user_data_for_order(checkout_info, manager))
    order_data.update(
        {
            "language_code": checkout.language_code,
            "tracking_client_id": checkout.tracking_code or "",
            "total": taxed_total,
            "undiscounted_total": undiscounted_total,
            "shipping_tax_rate": shipping_tax_rate,
        }
    )

    order_data["lines"] = _create_lines_for_order(
        manager, checkout_info, lines, discounts
    )

    # validate checkout gift cards
    _validate_gift_cards(checkout)

    # Get voucher data (last) as they require a transaction
    order_data.update(_get_voucher_data_for_order(checkout_info))

    # assign gift cards to the order

    order_data["total_price_left"] = (
        manager.calculate_checkout_subtotal(checkout_info, lines, address, discounts)
        + shipping_total
        - checkout.discount
    ).gross

    manager.preprocess_order_creation(checkout_info, discounts, lines)
    return order_data


@transaction.atomic
def _create_order(
<<<<<<< HEAD
    *,
    checkout: Checkout,
    order_data: dict,
    user: User,
    plugin_manager: "PluginsManager",
    site_settings=None
=======
    *, checkout_info: "CheckoutInfo", order_data: dict, user: User, site_settings=None
>>>>>>> 326a5b88
) -> Order:
    """Create an order from the checkout.

    Each order will get a private copy of both the billing and the shipping
    address (if shipping).

    If any of the addresses is new and the user is logged in the address
    will also get saved to that user's address book.

    Current user's language is saved in the order so we can later determine
    which language to use when sending email.
    """
    from ..order.utils import add_gift_card_to_order

    checkout = checkout_info.checkout
    order = Order.objects.filter(checkout_token=checkout.token).first()
    if order is not None:
        return order

    total_price_left = order_data.pop("total_price_left")
    order_lines_info = order_data.pop("lines")

    if site_settings is None:
        site_settings = Site.objects.get_current().settings

    status = (
        OrderStatus.UNFULFILLED
        if site_settings.automatically_confirm_all_new_orders
        else OrderStatus.UNCONFIRMED
    )
    order = Order.objects.create(
        **order_data,
        checkout_token=checkout.token,
        status=status,
        channel=checkout_info.channel,
    )
    if checkout.discount:
        # store voucher as a fixed value as it this the simplest solution for now.
        # This will be solved when we refactor the voucher logic to use .discounts
        # relations
        order.discounts.create(
            type=OrderDiscountType.VOUCHER,
            value_type=DiscountValueType.FIXED,
            value=checkout.discount.amount,
            name=checkout.discount_name,
            translated_name=checkout.translated_discount_name,
            currency=checkout.currency,
            amount_value=checkout.discount_amount,
        )

    order_lines = []
    for line_info in order_lines_info:
        line = line_info.line
        line.order_id = order.pk
        order_lines.append(line)

    OrderLine.objects.bulk_create(order_lines)

    country_code = checkout_info.get_country()
    allocate_stocks(order_lines_info, country_code)

    # Add gift cards to the order
    for gift_card in checkout.gift_cards.select_for_update():
        total_price_left = add_gift_card_to_order(order, gift_card, total_price_left)

    # assign checkout payments to the order
    checkout.payments.update(order=order)

    # copy metadata from the checkout into the new order
    order.metadata = checkout.metadata
    order.redirect_url = checkout.redirect_url
    order.private_metadata = checkout.private_metadata
    order.save()

    transaction.on_commit(lambda: order_created(order=order, user=user))

    # Send the order confirmation email
    transaction.on_commit(
        lambda: send_order_confirmation(order, checkout.redirect_url, plugin_manager)
    )

    return order


def _prepare_checkout(
    manager: "PluginsManager",
    checkout_info: "CheckoutInfo",
    lines: Iterable["CheckoutLineInfo"],
    discounts,
    tracking_code,
    redirect_url,
    payment,
):
    """Prepare checkout object to complete the checkout process."""
    checkout = checkout_info.checkout
    clean_checkout_shipping(checkout_info, lines, CheckoutErrorCode)
    clean_checkout_payment(
        manager,
        checkout_info,
        lines,
        discounts,
        CheckoutErrorCode,
        last_payment=payment,
    )
    if not checkout_info.channel.is_active:
        raise ValidationError(
            {
                "channel": ValidationError(
                    "Cannot complete checkout with inactive channel.",
                    code=CheckoutErrorCode.CHANNEL_INACTIVE.value,
                )
            }
        )
    if redirect_url:
        try:
            validate_storefront_url(redirect_url)
        except ValidationError as error:
            raise ValidationError(
                {"redirect_url": error}, code=AccountErrorCode.INVALID.value
            )

    to_update = []
    if redirect_url and redirect_url != checkout.redirect_url:
        checkout.redirect_url = redirect_url
        to_update.append("redirect_url")

    if tracking_code and tracking_code != checkout.tracking_code:
        checkout.tracking_code = tracking_code
        to_update.append("tracking_code")

    if to_update:
        to_update.append("last_change")
        checkout.save(update_fields=to_update)


def release_voucher_usage(order_data: dict):
    voucher = order_data.get("voucher")
    if voucher:
        decrease_voucher_usage(voucher)
        if "user_email" in order_data:
            remove_voucher_usage_by_customer(voucher, order_data["user_email"])


def _get_order_data(
    manager: "PluginsManager",
    checkout_info: "CheckoutInfo",
    lines: Iterable["CheckoutLineInfo"],
    discounts: List[DiscountInfo],
) -> dict:
    """Prepare data that will be converted to order and its lines."""
    try:
        order_data = _prepare_order_data(
            manager=manager,
            checkout_info=checkout_info,
            lines=lines,
            discounts=discounts,
        )
    except InsufficientStock as e:
        error = prepare_insufficient_stock_checkout_validation_error(e)
        raise error
    except NotApplicable:
        raise ValidationError(
            "Voucher not applicable",
            code=CheckoutErrorCode.VOUCHER_NOT_APPLICABLE.value,
        )
    except TaxError as tax_error:
        raise ValidationError(
            "Unable to calculate taxes - %s" % str(tax_error),
            code=CheckoutErrorCode.TAX_ERROR.value,
        )
    return order_data


def _process_payment(
    payment: Payment,
    store_source: bool,
    payment_data: Optional[dict],
    order_data: dict,
    plugin_manager: "PluginsManager",
) -> Transaction:
    """Process the payment assigned to checkout."""
    try:
        if payment.to_confirm:
            txn = gateway.confirm(payment, additional_data=payment_data)
        else:
            txn = gateway.process_payment(
                payment=payment,
                token=payment.token,
                store_source=store_source,
                additional_data=payment_data,
                plugin_manager=plugin_manager,
            )
        payment.refresh_from_db()
        if not txn.is_success:
            raise PaymentError(txn.error)
    except PaymentError as e:
        release_voucher_usage(order_data)
        raise ValidationError(str(e), code=CheckoutErrorCode.PAYMENT_ERROR.value)
    return txn


def complete_checkout(
    manager: "PluginsManager",
    checkout_info: "CheckoutInfo",
    lines: Iterable["CheckoutLineInfo"],
    payment_data,
    store_source,
    discounts,
    user,
    site_settings=None,
    tracking_code=None,
    redirect_url=None,
) -> Tuple[Optional[Order], bool, dict]:
    """Logic required to finalize the checkout and convert it to order.

    Should be used with transaction_with_commit_on_errors, as there is a possibility
    for thread race.
    :raises ValidationError
    """
    checkout = checkout_info.checkout
    payment = checkout.get_last_active_payment()
    _prepare_checkout(
        manager=manager,
        checkout_info=checkout_info,
        lines=lines,
        discounts=discounts,
        tracking_code=tracking_code,
        redirect_url=redirect_url,
        payment=payment,
    )

    try:
        order_data = _get_order_data(manager, checkout_info, lines, discounts)
    except ValidationError as exc:
        gateway.payment_refund_or_void(payment)
        raise exc

    txn = _process_payment(
        payment=payment,  # type: ignore
        store_source=store_source,
        payment_data=payment_data,
        order_data=order_data,
        plugin_manager=manager,
    )

    if txn.customer_id and user.is_authenticated:
        store_customer_id(user, payment.gateway, txn.customer_id)  # type: ignore

    action_required = txn.action_required
    action_data = txn.action_required_data if action_required else {}

    order = None
    if not action_required:
        try:
            order = _create_order(
                checkout_info=checkout_info,
                order_data=order_data,
                user=user,  # type: ignore
                plugin_manager=manager,
                site_settings=site_settings,
            )
            # remove checkout after order is successfully created
            checkout.delete()
        except InsufficientStock as e:
            release_voucher_usage(order_data)
            gateway.payment_refund_or_void(payment)
            error = prepare_insufficient_stock_checkout_validation_error(e)
            raise error
    return order, action_required, action_data<|MERGE_RESOLUTION|>--- conflicted
+++ resolved
@@ -207,13 +207,9 @@
 
     :raises InsufficientStock: when there is not enough items in stock for this variant.
     """
-<<<<<<< HEAD
-    translation_language_code = checkout.language_code
-    country_code = checkout.get_country()
-=======
-    translation_language_code = get_language()
+    translation_language_code = checkout_info.checkout.language_code
     country_code = checkout_info.get_country()
->>>>>>> 326a5b88
+
     variants = []
     quantities = []
     products = []
@@ -328,16 +324,12 @@
 
 @transaction.atomic
 def _create_order(
-<<<<<<< HEAD
     *,
-    checkout: Checkout,
+    checkout_info: "CheckoutInfo",
     order_data: dict,
     user: User,
     plugin_manager: "PluginsManager",
     site_settings=None
-=======
-    *, checkout_info: "CheckoutInfo", order_data: dict, user: User, site_settings=None
->>>>>>> 326a5b88
 ) -> Order:
     """Create an order from the checkout.
 
