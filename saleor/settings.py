import ast
import os.path
import warnings

import dj_database_url
import dj_email_url
import jaeger_client
import jaeger_client.config
import sentry_sdk
from django.core.exceptions import ImproperlyConfigured
from django.core.management.utils import get_random_secret_key
from django_prices.utils.formatting import get_currency_fraction
from sentry_sdk.integrations.celery import CeleryIntegration
from sentry_sdk.integrations.django import DjangoIntegration


def get_list(text):
    return [item.strip() for item in text.split(",")]


def get_bool_from_env(name, default_value):
    if name in os.environ:
        value = os.environ[name]
        try:
            return ast.literal_eval(value)
        except ValueError as e:
            raise ValueError("{} is an invalid value for {}".format(value, name)) from e
    return default_value


DEBUG = get_bool_from_env("DEBUG", True)

SITE_ID = 1

PROJECT_ROOT = os.path.normpath(os.path.join(os.path.dirname(__file__), ".."))

ROOT_URLCONF = "saleor.urls"

WSGI_APPLICATION = "saleor.wsgi.application"

ADMINS = (
    # ('Your Name', 'your_email@example.com'),
)
MANAGERS = ADMINS

_DEFAULT_CLIENT_HOSTS = "localhost,127.0.0.1"

ALLOWED_CLIENT_HOSTS = os.environ.get("ALLOWED_CLIENT_HOSTS")
if not ALLOWED_CLIENT_HOSTS:
    if DEBUG:
        ALLOWED_CLIENT_HOSTS = _DEFAULT_CLIENT_HOSTS
    else:
        raise ImproperlyConfigured(
            "ALLOWED_CLIENT_HOSTS environment variable must be set when DEBUG=False."
        )

ALLOWED_CLIENT_HOSTS = get_list(ALLOWED_CLIENT_HOSTS)

INTERNAL_IPS = get_list(os.environ.get("INTERNAL_IPS", "127.0.0.1"))

DATABASES = {
    "default": dj_database_url.config(
        default="postgres://saleor:saleor@localhost:5432/saleor", conn_max_age=600
    )
}


TIME_ZONE = "America/Chicago"
LANGUAGE_CODE = "en"
LANGUAGES = [
    ("ar", "Arabic"),
    ("az", "Azerbaijani"),
    ("bg", "Bulgarian"),
    ("bn", "Bengali"),
    ("ca", "Catalan"),
    ("cs", "Czech"),
    ("da", "Danish"),
    ("de", "German"),
    ("el", "Greek"),
    ("en", "English"),
    ("es", "Spanish"),
    ("es-co", "Colombian Spanish"),
    ("et", "Estonian"),
    ("fa", "Persian"),
    ("fr", "French"),
    ("hi", "Hindi"),
    ("hu", "Hungarian"),
    ("hy", "Armenian"),
    ("id", "Indonesian"),
    ("is", "Icelandic"),
    ("it", "Italian"),
    ("ja", "Japanese"),
    ("ko", "Korean"),
    ("lt", "Lithuanian"),
    ("mn", "Mongolian"),
    ("nb", "Norwegian"),
    ("nl", "Dutch"),
    ("pl", "Polish"),
    ("pt", "Portuguese"),
    ("pt-br", "Brazilian Portuguese"),
    ("ro", "Romanian"),
    ("ru", "Russian"),
    ("sk", "Slovak"),
    ("sq", "Albanian"),
    ("sr", "Serbian"),
    ("sw", "Swahili"),
    ("sv", "Swedish"),
    ("th", "Thai"),
    ("tr", "Turkish"),
    ("uk", "Ukrainian"),
    ("vi", "Vietnamese"),
    ("zh-hans", "Simplified Chinese"),
    ("zh-hant", "Traditional Chinese"),
]
LOCALE_PATHS = [os.path.join(PROJECT_ROOT, "locale")]
USE_I18N = True
USE_L10N = True
USE_TZ = True

FORM_RENDERER = "django.forms.renderers.TemplatesSetting"

EMAIL_URL = os.environ.get("EMAIL_URL")
SENDGRID_USERNAME = os.environ.get("SENDGRID_USERNAME")
SENDGRID_PASSWORD = os.environ.get("SENDGRID_PASSWORD")
if not EMAIL_URL and SENDGRID_USERNAME and SENDGRID_PASSWORD:
    EMAIL_URL = "smtp://%s:%s@smtp.sendgrid.net:587/?tls=True" % (
        SENDGRID_USERNAME,
        SENDGRID_PASSWORD,
    )
email_config = dj_email_url.parse(
    EMAIL_URL or "console://demo@example.com:console@example/"
)

EMAIL_FILE_PATH = email_config["EMAIL_FILE_PATH"]
EMAIL_HOST_USER = email_config["EMAIL_HOST_USER"]
EMAIL_HOST_PASSWORD = email_config["EMAIL_HOST_PASSWORD"]
EMAIL_HOST = email_config["EMAIL_HOST"]
EMAIL_PORT = email_config["EMAIL_PORT"]
EMAIL_BACKEND = email_config["EMAIL_BACKEND"]
EMAIL_USE_TLS = email_config["EMAIL_USE_TLS"]
EMAIL_USE_SSL = email_config["EMAIL_USE_SSL"]

# If enabled, make sure you have set proper storefront address in ALLOWED_CLIENT_HOSTS.
ENABLE_ACCOUNT_CONFIRMATION_BY_EMAIL = get_bool_from_env(
    "ENABLE_ACCOUNT_CONFIRMATION_BY_EMAIL", True
)

ENABLE_SSL = get_bool_from_env("ENABLE_SSL", False)

if ENABLE_SSL:
    SECURE_SSL_REDIRECT = not DEBUG

DEFAULT_FROM_EMAIL = os.environ.get("DEFAULT_FROM_EMAIL", EMAIL_HOST_USER)

MEDIA_ROOT = os.path.join(PROJECT_ROOT, "media")
MEDIA_URL = os.environ.get("MEDIA_URL", "/media/")

STATIC_ROOT = os.path.join(PROJECT_ROOT, "static")
STATIC_URL = os.environ.get("STATIC_URL", "/static/")
STATICFILES_DIRS = [
    ("images", os.path.join(PROJECT_ROOT, "saleor", "static", "images"))
]
STATICFILES_FINDERS = [
    "django.contrib.staticfiles.finders.FileSystemFinder",
    "django.contrib.staticfiles.finders.AppDirectoriesFinder",
]

context_processors = [
    "django.template.context_processors.debug",
    "django.template.context_processors.media",
    "django.template.context_processors.static",
    "saleor.site.context_processors.site",
]

loaders = [
    "django.template.loaders.filesystem.Loader",
    "django.template.loaders.app_directories.Loader",
]

TEMPLATES = [
    {
        "BACKEND": "django.template.backends.django.DjangoTemplates",
        "DIRS": [os.path.join(PROJECT_ROOT, "templates")],
        "OPTIONS": {
            "debug": DEBUG,
            "context_processors": context_processors,
            "loaders": loaders,
            "string_if_invalid": '<< MISSING VARIABLE "%s" >>' if DEBUG else "",
        },
    }
]

# Make this unique, and don't share it with anybody.
SECRET_KEY = os.environ.get("SECRET_KEY")

if not SECRET_KEY and DEBUG:
    warnings.warn("SECRET_KEY not configured, using a random temporary key.")
    SECRET_KEY = get_random_secret_key()

MIDDLEWARE = [
    "django.middleware.security.SecurityMiddleware",
    "django.middleware.common.CommonMiddleware",
    "saleor.core.middleware.discounts",
    "saleor.core.middleware.google_analytics",
    "saleor.core.middleware.country",
    "saleor.core.middleware.currency",
    "saleor.core.middleware.site",
    "saleor.core.middleware.plugins",
]

INSTALLED_APPS = [
    # External apps that need to go before django's
    "storages",
    # Django modules
    "django.contrib.contenttypes",
    "django.contrib.sites",
    "django.contrib.staticfiles",
    "django.contrib.auth",
    "django.contrib.postgres",
    # Local apps
    "saleor.plugins",
    "saleor.account",
    "saleor.discount",
    "saleor.giftcard",
    "saleor.product",
    "saleor.checkout",
    "saleor.core",
    "saleor.graphql",
    "saleor.menu",
    "saleor.order",
    "saleor.seo",
    "saleor.shipping",
    "saleor.search",
    "saleor.site",
    "saleor.data_feeds",
    "saleor.page",
    "saleor.payment",
    "saleor.warehouse",
    "saleor.webhook",
    "saleor.wishlist",
    # External apps
    "versatileimagefield",
    "django_measurement",
    "django_prices",
    "django_prices_openexchangerates",
    "django_prices_vatlayer",
    "graphene_django",
    "mptt",
    "django_countries",
    "django_filters",
    "phonenumber_field",
]


ENABLE_DEBUG_TOOLBAR = get_bool_from_env("ENABLE_DEBUG_TOOLBAR", False)
if ENABLE_DEBUG_TOOLBAR:
    # Ensure the graphiql debug toolbar is actually installed before adding it
    try:
        __import__("graphiql_debug_toolbar")
    except ImportError as exc:
        msg = (
            f"{exc} -- Install the missing dependencies by "
            f"running `pip install -r requirements_dev.txt`"
        )
        warnings.warn(msg)
    else:
        INSTALLED_APPS += ["django.forms", "debug_toolbar", "graphiql_debug_toolbar"]
        MIDDLEWARE.append("saleor.graphql.middleware.DebugToolbarMiddleware")

        DEBUG_TOOLBAR_PANELS = [
            "ddt_request_history.panels.request_history.RequestHistoryPanel",
            "debug_toolbar.panels.timer.TimerPanel",
            "debug_toolbar.panels.headers.HeadersPanel",
            "debug_toolbar.panels.request.RequestPanel",
            "debug_toolbar.panels.sql.SQLPanel",
            "debug_toolbar.panels.profiling.ProfilingPanel",
        ]
        DEBUG_TOOLBAR_CONFIG = {"RESULTS_CACHE_SIZE": 100}

LOGGING = {
    "version": 1,
    "disable_existing_loggers": False,
    "root": {"level": "INFO", "handlers": ["console"]},
    "formatters": {
        "verbose": {
            "format": (
                "%(levelname)s %(name)s %(message)s [PID:%(process)d:%(threadName)s]"
            )
        },
        "simple": {"format": "%(levelname)s %(message)s"},
    },
    "filters": {"require_debug_false": {"()": "django.utils.log.RequireDebugFalse"}},
    "handlers": {
        "mail_admins": {
            "level": "ERROR",
            "filters": ["require_debug_false"],
            "class": "django.utils.log.AdminEmailHandler",
        },
        "console": {
            "level": "DEBUG",
            "class": "logging.StreamHandler",
            "formatter": "verbose",
        },
        "null": {"class": "logging.NullHandler"},
    },
    "loggers": {
        "django": {
            "handlers": ["console", "mail_admins"],
            "level": "INFO",
            "propagate": True,
        },
        "django.server": {"handlers": ["console"], "level": "INFO", "propagate": True},
        "saleor": {"handlers": ["console"], "level": "DEBUG", "propagate": True},
        "saleor.graphql.errors.handled": {
            "handlers": ["console"],
            "level": "ERROR",
            "propagate": True,
        },
        # You can configure this logger to go to another file using a file handler.
        # Refer to https://docs.djangoproject.com/en/2.2/topics/logging/#examples.
        # This allow easier filtering from GraphQL query/permission errors that may
        # have been triggered by your frontend applications from the internal errors
        # that happen in backend
        "saleor.graphql.errors.unhandled": {
            "handlers": ["console"],
            "level": "ERROR",
            "propagate": True,
        },
        "graphql.execution.utils": {"handlers": ["null"], "propagate": False},
    },
}

AUTH_USER_MODEL = "account.User"

AUTH_PASSWORD_VALIDATORS = [
    {
        "NAME": "django.contrib.auth.password_validation.MinimumLengthValidator",
        "OPTIONS": {"min_length": 8},
    }
]

DEFAULT_COUNTRY = os.environ.get("DEFAULT_COUNTRY", "US")
DEFAULT_CURRENCY = os.environ.get("DEFAULT_CURRENCY", "USD")
DEFAULT_DECIMAL_PLACES = get_currency_fraction(DEFAULT_CURRENCY)
DEFAULT_MAX_DIGITS = 12
DEFAULT_CURRENCY_CODE_LENGTH = 3

# The default max length for the display name of the
# sender email address.
# Following the recommendation of https://tools.ietf.org/html/rfc5322#section-2.1.1
DEFAULT_MAX_EMAIL_DISPLAY_NAME_LENGTH = 78

# note: having multiple currencies is not supported yet
AVAILABLE_CURRENCIES = [DEFAULT_CURRENCY]

COUNTRIES_OVERRIDE = {"EU": "European Union"}

OPENEXCHANGERATES_API_KEY = os.environ.get("OPENEXCHANGERATES_API_KEY")

# VAT configuration
# Enabling vat requires valid vatlayer access key.
# If you are subscribed to a paid vatlayer plan, you can enable HTTPS.
VATLAYER_ACCESS_KEY = os.environ.get("VATLAYER_ACCESS_KEY")
VATLAYER_USE_HTTPS = get_bool_from_env("VATLAYER_USE_HTTPS", False)

# Avatax supports two ways of log in - username:password or account:license
AVATAX_USERNAME_OR_ACCOUNT = os.environ.get("AVATAX_USERNAME_OR_ACCOUNT")
AVATAX_PASSWORD_OR_LICENSE = os.environ.get("AVATAX_PASSWORD_OR_LICENSE")
AVATAX_USE_SANDBOX = get_bool_from_env("AVATAX_USE_SANDBOX", DEBUG)
AVATAX_COMPANY_NAME = os.environ.get("AVATAX_COMPANY_NAME", "DEFAULT")
AVATAX_AUTOCOMMIT = get_bool_from_env("AVATAX_AUTOCOMMIT", False)

GOOGLE_ANALYTICS_TRACKING_ID = os.environ.get("GOOGLE_ANALYTICS_TRACKING_ID")


def get_host():
    from django.contrib.sites.models import Site

    return Site.objects.get_current().domain


PAYMENT_HOST = get_host

PAYMENT_MODEL = "order.Payment"

<<<<<<< HEAD
MESSAGE_TAGS = {messages.ERROR: "danger"}

LOW_STOCK_THRESHOLD = 10
=======
SESSION_SERIALIZER = "django.contrib.sessions.serializers.JSONSerializer"

>>>>>>> 3bda476e
MAX_CHECKOUT_LINE_QUANTITY = int(os.environ.get("MAX_CHECKOUT_LINE_QUANTITY", 50))

TEST_RUNNER = "tests.runner.PytestTestRunner"

PLAYGROUND_ENABLED = get_bool_from_env("PLAYGROUND_ENABLED", True)

ALLOWED_HOSTS = get_list(os.environ.get("ALLOWED_HOSTS", "localhost,127.0.0.1"))
ALLOWED_GRAPHQL_ORIGINS = os.environ.get("ALLOWED_GRAPHQL_ORIGINS", "*")

SECURE_PROXY_SSL_HEADER = ("HTTP_X_FORWARDED_PROTO", "https")

# Amazon S3 configuration
# See https://django-storages.readthedocs.io/en/latest/backends/amazon-S3.html
AWS_ACCESS_KEY_ID = os.environ.get("AWS_ACCESS_KEY_ID")
AWS_LOCATION = os.environ.get("AWS_LOCATION", "")
AWS_MEDIA_BUCKET_NAME = os.environ.get("AWS_MEDIA_BUCKET_NAME")
AWS_MEDIA_CUSTOM_DOMAIN = os.environ.get("AWS_MEDIA_CUSTOM_DOMAIN")
AWS_QUERYSTRING_AUTH = get_bool_from_env("AWS_QUERYSTRING_AUTH", False)
AWS_S3_CUSTOM_DOMAIN = os.environ.get("AWS_STATIC_CUSTOM_DOMAIN")
AWS_S3_ENDPOINT_URL = os.environ.get("AWS_S3_ENDPOINT_URL", None)
AWS_S3_REGION_NAME = os.environ.get("AWS_S3_REGION_NAME", None)
AWS_SECRET_ACCESS_KEY = os.environ.get("AWS_SECRET_ACCESS_KEY")
AWS_STORAGE_BUCKET_NAME = os.environ.get("AWS_STORAGE_BUCKET_NAME")
AWS_DEFAULT_ACL = os.environ.get("AWS_DEFAULT_ACL", None)

# Google Cloud Storage configuration
GS_PROJECT_ID = os.environ.get("GS_PROJECT_ID")
GS_STORAGE_BUCKET_NAME = os.environ.get("GS_STORAGE_BUCKET_NAME")
GS_MEDIA_BUCKET_NAME = os.environ.get("GS_MEDIA_BUCKET_NAME")
GS_AUTO_CREATE_BUCKET = get_bool_from_env("GS_AUTO_CREATE_BUCKET", False)

# If GOOGLE_APPLICATION_CREDENTIALS is set there is no need to load OAuth token
# See https://django-storages.readthedocs.io/en/latest/backends/gcloud.html
if "GOOGLE_APPLICATION_CREDENTIALS" not in os.environ:
    GS_CREDENTIALS = os.environ.get("GS_CREDENTIALS")

if AWS_STORAGE_BUCKET_NAME:
    STATICFILES_STORAGE = "storages.backends.s3boto3.S3Boto3Storage"
elif GS_STORAGE_BUCKET_NAME:
    STATICFILES_STORAGE = "storages.backends.gcloud.GoogleCloudStorage"

if AWS_MEDIA_BUCKET_NAME:
    DEFAULT_FILE_STORAGE = "saleor.core.storages.S3MediaStorage"
    THUMBNAIL_DEFAULT_STORAGE = DEFAULT_FILE_STORAGE
elif GS_MEDIA_BUCKET_NAME:
    DEFAULT_FILE_STORAGE = "saleor.core.storages.GCSMediaStorage"
    THUMBNAIL_DEFAULT_STORAGE = DEFAULT_FILE_STORAGE

VERSATILEIMAGEFIELD_RENDITION_KEY_SETS = {
    "products": [
        ("product_gallery", "thumbnail__540x540"),
        ("product_gallery_2x", "thumbnail__1080x1080"),
        ("product_small", "thumbnail__60x60"),
        ("product_small_2x", "thumbnail__120x120"),
        ("product_list", "thumbnail__255x255"),
        ("product_list_2x", "thumbnail__510x510"),
    ],
    "background_images": [("header_image", "thumbnail__1080x440")],
    "user_avatars": [("default", "thumbnail__445x445")],
}

VERSATILEIMAGEFIELD_SETTINGS = {
    # Images should be pre-generated on Production environment
    "create_images_on_demand": get_bool_from_env("CREATE_IMAGES_ON_DEMAND", DEBUG)
}

PLACEHOLDER_IMAGES = {
    60: "images/placeholder60x60.png",
    120: "images/placeholder120x120.png",
    255: "images/placeholder255x255.png",
    540: "images/placeholder540x540.png",
    1080: "images/placeholder1080x1080.png",
}

DEFAULT_PLACEHOLDER = "images/placeholder255x255.png"

SEARCH_BACKEND = "saleor.search.backends.postgresql"

AUTHENTICATION_BACKENDS = [
    "graphql_jwt.backends.JSONWebTokenBackend",
    "django.contrib.auth.backends.ModelBackend",
]

# Django GraphQL JWT settings
GRAPHQL_JWT = {
    "JWT_PAYLOAD_HANDLER": "saleor.graphql.utils.create_jwt_payload",
}
if not DEBUG:
    GRAPHQL_JWT["JWT_VERIFY_EXPIRATION"] = True  # type: ignore

# CELERY SETTINGS
CELERY_BROKER_URL = (
    os.environ.get("CELERY_BROKER_URL", os.environ.get("CLOUDAMQP_URL")) or ""
)
CELERY_TASK_ALWAYS_EAGER = not CELERY_BROKER_URL
CELERY_ACCEPT_CONTENT = ["json"]
CELERY_TASK_SERIALIZER = "json"
CELERY_RESULT_SERIALIZER = "json"
CELERY_RESULT_BACKEND = os.environ.get("CELERY_RESULT_BACKEND", None)

# Change this value if your application is running behind a proxy,
# e.g. HTTP_CF_Connecting_IP for Cloudflare or X_FORWARDED_FOR
REAL_IP_ENVIRON = os.environ.get("REAL_IP_ENVIRON", "REMOTE_ADDR")

# The maximum length of a graphql query to log in tracings
OPENTRACING_MAX_QUERY_LENGTH_LOG = 2000

# Slugs for menus precreated in Django migrations
DEFAULT_MENUS = {"top_menu_name": "navbar", "bottom_menu_name": "footer"}

<<<<<<< HEAD

=======
>>>>>>> 3bda476e
#  Sentry
SENTRY_DSN = os.environ.get("SENTRY_DSN")
if SENTRY_DSN:
    sentry_sdk.init(
        dsn=SENTRY_DSN, integrations=[CeleryIntegration(), DjangoIntegration()]
    )

GRAPHENE = {
    "RELAY_CONNECTION_ENFORCE_FIRST_OR_LAST": True,
    "RELAY_CONNECTION_MAX_LIMIT": 100,
    "MIDDLEWARE": [
        "saleor.graphql.middleware.OpentracingGrapheneMiddleware",
        "saleor.graphql.middleware.JWTMiddleware",
        "saleor.graphql.middleware.service_account_middleware",
    ],
}

PLUGINS_MANAGER = "saleor.plugins.manager.PluginsManager"

PLUGINS = [
    "saleor.plugins.avatax.plugin.AvataxPlugin",
    "saleor.plugins.vatlayer.plugin.VatlayerPlugin",
    "saleor.plugins.webhook.plugin.WebhookPlugin",
    "saleor.payment.gateways.dummy.plugin.DummyGatewayPlugin",
    "saleor.payment.gateways.stripe.plugin.StripeGatewayPlugin",
    "saleor.payment.gateways.braintree.plugin.BraintreeGatewayPlugin",
    "saleor.payment.gateways.razorpay.plugin.RazorpayGatewayPlugin",
]

if (
    not DEBUG
    and ENABLE_ACCOUNT_CONFIRMATION_BY_EMAIL
    and ALLOWED_CLIENT_HOSTS == get_list(_DEFAULT_CLIENT_HOSTS)
):
    raise ImproperlyConfigured(
        "Make sure you've added storefront address to ALLOWED_CLIENT_HOSTS "
        "if ENABLE_ACCOUNT_CONFIRMATION_BY_EMAIL is enabled."
    )

# Initialize a simple and basic Jaeger Tracing integration
# for open-tracing if enabled.
#
# Refer to our guide on https://docs.saleor.io/docs/next/guides/opentracing-jaeger/.
#
# If running locally, set:
#   JAEGER_AGENT_HOST=localhost
if "JAEGER_AGENT_HOST" in os.environ:
    jaeger_client.Config(
        config={
            "sampler": {"type": "const", "param": 1},
            "local_agent": {
                "reporting_port": os.environ.get(
                    "JAEGER_AGENT_PORT", jaeger_client.config.DEFAULT_REPORTING_PORT
                ),
                "reporting_host": os.environ.get("JAEGER_AGENT_HOST"),
            },
            "logging": get_bool_from_env("JAEGER_LOGGING", False),
        },
        service_name="saleor",
        validate=True,
    ).initialize_tracer()<|MERGE_RESOLUTION|>--- conflicted
+++ resolved
@@ -383,14 +383,8 @@
 
 PAYMENT_MODEL = "order.Payment"
 
-<<<<<<< HEAD
-MESSAGE_TAGS = {messages.ERROR: "danger"}
-
-LOW_STOCK_THRESHOLD = 10
-=======
 SESSION_SERIALIZER = "django.contrib.sessions.serializers.JSONSerializer"
 
->>>>>>> 3bda476e
 MAX_CHECKOUT_LINE_QUANTITY = int(os.environ.get("MAX_CHECKOUT_LINE_QUANTITY", 50))
 
 TEST_RUNNER = "tests.runner.PytestTestRunner"
@@ -501,10 +495,6 @@
 # Slugs for menus precreated in Django migrations
 DEFAULT_MENUS = {"top_menu_name": "navbar", "bottom_menu_name": "footer"}
 
-<<<<<<< HEAD
-
-=======
->>>>>>> 3bda476e
 #  Sentry
 SENTRY_DSN = os.environ.get("SENTRY_DSN")
 if SENTRY_DSN:
